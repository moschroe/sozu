//! parsing data from the configuration file
use std::{error, fmt, env};
use std::fs::File;
use std::path::PathBuf;
use std::str::FromStr;
use std::iter::repeat;
use std::net::SocketAddr;
use std::collections::{HashMap,HashSet};
use std::io::{self,Error,ErrorKind,Read};

use crate::certificate::split_certificate_chain;
use toml;

use crate::proxy::{CertificateAndKey,ProxyRequestData,HttpFrontend,TcpFrontend,Backend,
  HttpListener,HttpsListener,TcpListener,AddCertificate,TlsProvider,LoadBalancingParams,
<<<<<<< HEAD
  Cluster, TlsVersion,ActivateListener,ListenerType, AddClientCa,RulePosition,PathRule,
=======
  Cluster, TlsVersion,ActivateListener,ListenerType,RulePosition,PathRule,
>>>>>>> e11c6641
  Route};

use crate::command::{CommandRequestData,CommandRequest,PROTOCOL_VERSION};


#[derive(Debug,Clone,PartialEq,Eq,Hash,Serialize,Deserialize)]
#[serde(deny_unknown_fields)]
pub struct Listener {
  pub address:            SocketAddr,
  pub protocol:           FileListenerProtocolConfig,
  pub public_address:     Option<SocketAddr>,
  pub answer_404:         Option<String>,
  pub answer_503:         Option<String>,
  pub cipher_list:        Option<String>,
  pub rustls_cipher_list: Option<Vec<String>>,
  pub tls_versions:       Option<Vec<TlsVersion>>,
  pub expect_proxy:       Option<bool>,
  #[serde(default = "default_sticky_name")]
  pub sticky_name:        String,
  pub front_timeout:      Option<u32>,
  pub back_timeout:       Option<u32>,
  pub connect_timeout:    Option<u32>,
}

fn default_sticky_name() -> String {
  String::from("SOZUBALANCEID")
}

impl Listener {
  pub fn new(address: SocketAddr, protocol: FileListenerProtocolConfig) -> Listener {
    Listener {
      address,
      protocol,
      public_address:     None,
      answer_404:         None,
      answer_503:         None,
      cipher_list:        None,
      rustls_cipher_list: None,
      tls_versions:       None,
      expect_proxy:       None,
      sticky_name:        String::from("SOZUBALANCEID"),
      front_timeout:      None,
      back_timeout:       None,
      connect_timeout:    None,
    }
  }

  pub fn to_http(&self, front_timeout: Option<u32>, back_timeout: Option<u32>, connect_timeout: Option<u32>) -> Option<HttpListener> {
    if self.protocol != FileListenerProtocolConfig::Http {
      error!("cannot convert listener to HTTP");
      return None;
    }

    /*FIXME
    let mut address = self.address.clone();
    address.push(':');
    address.push_str(&self.port.to_string());

    let http_proxy_configuration = match address.parse() {
      Ok(addr) => Some(addr),
      Err(err) => {
        error!("Couldn't parse address of HTTP proxy: {}", err);
        None
      }
    };
    */
    let http_proxy_configuration = Some(self.address);

    http_proxy_configuration.map(|addr| {
      let mut configuration = HttpListener {
        address:          addr,
        public_address: self.public_address,
        expect_proxy:   self.expect_proxy.unwrap_or(false),
        sticky_name:    self.sticky_name.clone(),
        front_timeout: self.front_timeout.or(front_timeout).unwrap_or(60),
        back_timeout: self.back_timeout.or(back_timeout).unwrap_or(30),
        connect_timeout: self.connect_timeout.or(connect_timeout).unwrap_or(3),
        ..Default::default()
      };

      //FIXME: error messages if file not found?
      let mut answer_404 = String::new();
      if self.answer_404.as_ref().and_then(|path| File::open(path).ok())
        .and_then(|mut file| file.read_to_string(&mut answer_404).ok()).is_some() {
        configuration.answer_404 = answer_404;
      } else {
        configuration.answer_404 = String::from(include_str!("../assets/404.html"));
      }
      let mut answer_503 = String::new();
      if self.answer_503.as_ref().and_then(|path| File::open(path).ok())
        .and_then(|mut file| file.read_to_string(&mut answer_503).ok()).is_some() {
        configuration.answer_503 = answer_503;
      } else {
        configuration.answer_503 = String::from(include_str!("../assets/503.html"));
      }
      configuration
    })
  }

  pub fn to_tls(&self, front_timeout: Option<u32>, back_timeout: Option<u32>, connect_timeout: Option<u32>) -> Option<HttpsListener> {
    if self.protocol != FileListenerProtocolConfig::Https {
      error!("cannot convert listener to HTTPS");
      return None;
    }

    let cipher_list:String = self.cipher_list.clone().unwrap_or_else(||
      String::from(
        "ECDHE-ECDSA-CHACHA20-POLY1305:ECDHE-RSA-CHACHA20-POLY1305:\
        ECDHE-ECDSA-AES128-GCM-SHA256:ECDHE-RSA-AES128-GCM-SHA256:\
        ECDHE-ECDSA-AES256-GCM-SHA384:ECDHE-RSA-AES256-GCM-SHA384:\
        DHE-RSA-AES128-GCM-SHA256:DHE-RSA-AES256-GCM-SHA384:\
        ECDHE-ECDSA-AES128-SHA256:ECDHE-RSA-AES128-SHA256:\
        ECDHE-ECDSA-AES128-SHA:ECDHE-RSA-AES256-SHA384:\
        ECDHE-RSA-AES128-SHA:ECDHE-ECDSA-AES256-SHA384:\
        ECDHE-ECDSA-AES256-SHA:ECDHE-RSA-AES256-SHA:\
        DHE-RSA-AES128-SHA256:DHE-RSA-AES128-SHA:DHE-RSA-AES256-SHA256:\
        DHE-RSA-AES256-SHA:ECDHE-ECDSA-DES-CBC3-SHA:\
        ECDHE-RSA-DES-CBC3-SHA:EDH-RSA-DES-CBC3-SHA:\
        AES128-GCM-SHA256:AES256-GCM-SHA384:AES128-SHA256:\
        AES256-SHA256:AES128-SHA:AES256-SHA:DES-CBC3-SHA:!DSS"));

    let supported_ciphersuites: HashSet<&str> = ["TLS13_CHACHA20_POLY1305_SHA256", "TLS13_AES_256_GCM_SHA384",
     "TLS13_AES_128_GCM_SHA256", "TLS_ECDHE_ECDSA_WITH_CHACHA20_POLY1305_SHA256",
     "TLS_ECDHE_RSA_WITH_CHACHA20_POLY1305_SHA256",
     "TLS_ECDHE_ECDSA_WITH_AES_256_GCM_SHA384",
     "TLS_ECDHE_ECDSA_WITH_AES_128_GCM_SHA256",
     "TLS_ECDHE_RSA_WITH_AES_256_GCM_SHA384",
     "TLS_ECDHE_RSA_WITH_AES_128_GCM_SHA256"].iter().cloned().collect();

    if let Some(ref list) = self.rustls_cipher_list {
      for cipher in list.iter() {
        if !supported_ciphersuites.contains(cipher.as_str()) {
          error!("unknown rustls ciphersuite: {}", cipher);
        }
      }
    }

    let rustls_cipher_list = self.rustls_cipher_list.clone().unwrap_or_default();

    //FIXME
    let tls_proxy_configuration = Some(self.address);

    let versions = match self.tls_versions {
      None    => vec!(TlsVersion::TLSv1_2, TlsVersion::TLSv1_3),
      Some(ref v) => v.clone(),
    };

    let expect_proxy = self.expect_proxy.unwrap_or(false);


    tls_proxy_configuration.map(|addr| {
      let mut configuration = HttpsListener {
        address:           addr,
        sticky_name:     self.sticky_name.clone(),
        public_address:  self.public_address,
        cipher_list,
        versions,
        expect_proxy,
        rustls_cipher_list,
        front_timeout: self.front_timeout.or(front_timeout).unwrap_or(60),
        back_timeout: self.back_timeout.or(back_timeout).unwrap_or(30),
        connect_timeout: self.connect_timeout.or(connect_timeout).unwrap_or(3),
        ..Default::default()
      };

      let mut answer_404 = String::new();
      if self.answer_404.as_ref().and_then(|path| File::open(path).ok())
        .and_then(|mut file| file.read_to_string(&mut answer_404).ok()).is_some() {
        configuration.answer_404 = answer_404;
      } else {
        configuration.answer_404 = String::from(include_str!("../assets/404.html"));
      }
      let mut answer_503 = String::new();
      if self.answer_503.as_ref().and_then(|path| File::open(path).ok())
        .and_then(|mut file| file.read_to_string(&mut answer_503).ok()).is_some() {
        configuration.answer_503 = answer_503;
      } else {
        configuration.answer_503 = String::from(include_str!("../assets/503.html"));
      }
      if let Some(cipher_list) = self.cipher_list.as_ref() {
        configuration.cipher_list = cipher_list.clone();
      }

      configuration
    })
  }

  pub fn to_tcp(&self, front_timeout: Option<u32>, back_timeout: Option<u32>, connect_timeout: Option<u32>) -> Option<TcpListener> {
    /*let mut address = self.address.clone();
    address.push(':');
    address.push_str(&self.port.to_string());
    */

    /*let addr_parsed = match address.parse() {
      Ok(addr) => Some(addr),
      Err(err) => {
        error!("Couldn't parse address of HTTP proxy: {}", err);
        None
      }
    };
    */
    let addr_parsed = Some(self.address);

    addr_parsed.map(|addr| {
      TcpListener {
        address:          addr,
        public_address: self.public_address,
        expect_proxy:   self.expect_proxy.unwrap_or(false),
        front_timeout: self.front_timeout.or(front_timeout).unwrap_or(60),
        back_timeout: self.back_timeout.or(back_timeout).unwrap_or(30),
        connect_timeout: self.connect_timeout.or(connect_timeout).unwrap_or(3),
      }
    })

  }
}


#[derive(Debug,Clone,PartialEq,Eq,Hash,Serialize,Deserialize)]
#[serde(deny_unknown_fields)]
pub struct MetricsConfig {
  pub address:        SocketAddr,
  #[serde(default)]
  pub tagged_metrics: bool,
  #[serde(default)]
  pub prefix:         Option<String>,
}

#[derive(Debug,Clone,PartialEq,Eq,Hash,Serialize,Deserialize)]
#[serde(rename_all = "SCREAMING_SNAKE_CASE")]
#[serde(deny_unknown_fields)]
pub enum ProxyProtocolConfig {
  ExpectHeader,
  SendHeader,
  RelayHeader,
}

#[derive(Debug,Clone,PartialEq,Eq,Hash,Serialize,Deserialize)]
#[serde(rename_all = "SCREAMING_SNAKE_CASE")]
#[serde(deny_unknown_fields)]
pub enum PathRuleType {
  Prefix,
  Regex,
  Equals,
}

#[derive(Debug,Clone,PartialEq,Eq,Hash,Serialize,Deserialize)]
#[serde(deny_unknown_fields)]
pub struct FileAppFrontendConfig {
  pub address:           SocketAddr,
  pub hostname:          Option<String>,
  pub path:              Option<String>,
  pub path_type:         Option<PathRuleType>,
  pub method:            Option<String>,
  pub certificate:       Option<String>,
  pub key:               Option<String>,
  pub certificate_chain: Option<String>,
<<<<<<< HEAD
  pub client_ca_certs:   Option<Vec<String>>
=======
>>>>>>> e11c6641
  #[serde(default)]
  pub position:          RulePosition,
}

impl FileAppFrontendConfig {
  pub fn to_tcp_front(&self) -> Result<TcpFrontendConfig, String> {
    if self.hostname.is_some() {
      return Err(String::from("invalid 'hostname' field for TCP frontend"));
    }
    if self.path.is_some() {
      return Err(String::from("invalid 'path_prefix' field for TCP frontend"));
    }
    if self.certificate.is_some() {
      return Err(String::from("invalid 'certificate' field for TCP frontend"));
    }
    if self.hostname.is_some() {
      return Err(String::from("invalid 'key' field for TCP frontend"));
    }
    if self.certificate_chain.is_some() {
      return Err(String::from("invalid 'certificate_chain' field for TCP frontend"));
    }

    Ok(TcpFrontendConfig {
      address: self.address,
    })
  }

  pub fn to_http_front(&self, _cluster_id: &str) -> Result<HttpFrontendConfig, String> {
    if self.hostname.is_none() {
      return Err(String::from("HTTP frontend should have a 'hostname' field"));
    }

    let key_opt         = self.key.as_ref().and_then(|path| Config::load_file(&path).map_err(|e| {
      error!("cannot load key at path '{}': {:?}", path, e);
      e
    }).ok());
    let certificate_opt = self.certificate.as_ref().and_then(|path| Config::load_file(&path).map_err(|e| {
      error!("cannot load certificate at path '{}': {:?}", path, e);
      e
    }).ok());
    let chain_opt       = self.certificate_chain.as_ref().and_then(|path| Config::load_file(&path).map_err(|e| {
      error!("cannot load certificate chain at path '{}': {:?}", path, e);
      e
    }).ok())
                              .map(split_certificate_chain);

    let path = match (self.path.as_ref(), self.path_type.as_ref()) {
      (None, _) => PathRule::Prefix("".to_string()),
      (Some(s), Some(PathRuleType::Prefix)) => PathRule::Prefix(s.to_string()),
      (Some(s), Some(PathRuleType::Regex)) => PathRule::Regex(s.to_string()),
      (Some(s), Some(PathRuleType::Equals)) => PathRule::Equals(s.to_string()),
      (Some(s), None) => PathRule::Prefix(s.clone()),
    };

    let cca_opt = self.client_ca_certs.as_ref()
                      .map(|vec_paths| vec_paths.iter().map(|path_cca| {
                        Config::load_file(&path_cca)
                      }).collect::<Result<Vec<_>, std::io::Error>>()).and_then(|res| res.ok());


    let path = match (self.path.as_ref(), self.path_type.as_ref()) {
      (None, _) => PathRule::Prefix("".to_string()),
      (Some(s), Some(PathRuleType::Prefix)) => PathRule::Prefix(s.to_string()),
      (Some(s), Some(PathRuleType::Regex)) => PathRule::Regex(s.to_string()),
      (Some(s), Some(PathRuleType::Equals)) => PathRule::Equals(s.to_string()),
      (Some(s), None) => PathRule::Prefix(s.clone()),
    };

    Ok(HttpFrontendConfig {
      address:           self.address,
      hostname:          self.hostname.clone().unwrap(),
      certificate:       certificate_opt,
      key:               key_opt,
      certificate_chain: chain_opt,
<<<<<<< HEAD
      client_ca_certs:   cca_opt,
=======
>>>>>>> e11c6641
      position:          self.position,
      path,
      method:            self.method.clone(),
    })
  }
}

#[derive(Debug,Clone,Copy,PartialEq,Eq,Hash,Serialize,Deserialize)]
#[serde(deny_unknown_fields, rename_all="lowercase")]
pub enum FileListenerProtocolConfig {
  Http,
  Https,
  Tcp,
}

#[derive(Debug,Clone,PartialEq,Eq,Hash,Serialize,Deserialize)]
#[serde(deny_unknown_fields, rename_all="lowercase")]
pub enum FileAppProtocolConfig {
  Http,
  Tcp,
}

#[derive(Debug,Clone,PartialEq,Eq,Hash,Serialize,Deserialize)]
#[serde(deny_unknown_fields)]
pub struct FileAppConfig {
  pub frontends:             Vec<FileAppFrontendConfig>,
  pub backends:              Vec<BackendConfig>,
  pub protocol:              FileAppProtocolConfig,
  pub sticky_session:        Option<bool>,
  pub https_redirect:        Option<bool>,
  #[serde(default)]
  pub send_proxy:            Option<bool>,
  #[serde(default)]
  pub load_balancing_policy: LoadBalancingAlgorithms,
  pub answer_503:            Option<String>,
}

#[derive(Debug,Copy,Clone,PartialEq,Eq,Hash, Serialize, Deserialize)]
#[serde(rename_all = "lowercase")]
pub enum LoadBalancingAlgorithms {
  RoundRobin,
  Random,
  LeastConnections,
}

impl Default for LoadBalancingAlgorithms {
  fn default() -> Self {
    LoadBalancingAlgorithms::RoundRobin
  }
}

#[derive(Debug)]
pub struct ParseErrorLoadBalancing;

impl fmt::Display for ParseErrorLoadBalancing {
    fn fmt(&self, f: &mut fmt::Formatter) -> fmt::Result {
        write!(f, "Cannot find the load balancing policy asked")
    }
}

impl error::Error for ParseErrorLoadBalancing {
    fn description(&self) -> &str {
        "Cannot find the load balancing policy asked"
    }

    fn cause(&self) -> Option<&dyn error::Error> {
        None
    }
}

impl FromStr for LoadBalancingAlgorithms {
  type Err = ParseErrorLoadBalancing;

  fn from_str(s: &str) -> Result<Self, Self::Err> {
    match s {
      "roundrobin" => Ok(LoadBalancingAlgorithms::RoundRobin),
      "random" => Ok(LoadBalancingAlgorithms::Random),
      _ => Err(ParseErrorLoadBalancing{}),
    }
  }
}


#[derive(Debug,Clone,PartialEq,Eq,Hash,Serialize,Deserialize)]
#[serde(deny_unknown_fields)]
pub struct BackendConfig {
  pub address: SocketAddr,
  pub weight: Option<u8>,
  pub sticky_id: Option<String>,
  pub backup: Option<bool>,
}

impl FileAppConfig {
  pub fn to_app_config(self, cluster_id: &str, expect_proxy: &HashSet<SocketAddr>) -> Result<AppConfig, String> {
    match self.protocol {
      FileAppProtocolConfig::Tcp => {
        let mut has_expect_proxy = None;
        let mut frontends = Vec::new();
        for f in self.frontends {
          if expect_proxy.contains(&f.address) {
            match has_expect_proxy {
              Some(true) => {},
              Some(false) => return Err(format!("all the listeners for application {} should have the same expect_proxy option", cluster_id)),
              None => has_expect_proxy = Some(true),
            }
          } else {
            match has_expect_proxy {
              Some(false) => {},
              Some(true) => return Err(format!("all the listeners for application {} should have the same expect_proxy option", cluster_id)),
              None => has_expect_proxy = Some(false),
            }
          }
          match f.to_tcp_front() {
            Ok(frontend) => frontends.push(frontend),
            Err(e) => return Err(e),
          }
        }


        let send_proxy = self.send_proxy.unwrap_or(false);
        let expect_proxy = has_expect_proxy.unwrap_or(false);
        let proxy_protocol = match (send_proxy, expect_proxy) {
          (true, true)  => Some(ProxyProtocolConfig::RelayHeader),
          (true, false) => Some(ProxyProtocolConfig::SendHeader),
          (false, true) => Some(ProxyProtocolConfig::ExpectHeader),
          _             => None,
        };

        Ok(AppConfig::Tcp(TcpAppConfig {
          cluster_id:         cluster_id.to_string(),
          frontends,
          backends:       self.backends,
          proxy_protocol,
          load_balancing_policy: self.load_balancing_policy,
        }))
      },
      FileAppProtocolConfig::Http => {
        let mut frontends = Vec::new();
        for f in self.frontends {
          match f.to_http_front(cluster_id) {
            Ok(frontend) => frontends.push(frontend),
            Err(e) => return Err(e),
          }
        }

        let answer_503 = self.answer_503.as_ref().and_then(|path| Config::load_file(&path).map_err(|e| {
          error!("cannot load 503 error page at path '{}': {:?}", path, e);
          e
        }).ok());

        Ok(AppConfig::Http(HttpAppConfig {
          cluster_id:            cluster_id.to_string(),
          frontends,
          backends:          self.backends,
          sticky_session:    self.sticky_session.unwrap_or(false),
          https_redirect:    self.https_redirect.unwrap_or(false),
          load_balancing_policy: self.load_balancing_policy,
          answer_503,
        }))
      }
    }
  }
}

#[derive(Debug,Clone,PartialEq,Eq,Hash,Serialize,Deserialize)]
#[serde(deny_unknown_fields)]
pub struct HttpFrontendConfig {
  pub address:           SocketAddr,
  pub hostname:          String,
  pub path:              PathRule,
  pub method:            Option<String>,
  pub certificate:       Option<String>,
  pub key:               Option<String>,
  pub certificate_chain: Option<Vec<String>>,
<<<<<<< HEAD
  pub client_ca_certs:   Option<Vec<String>>
=======
>>>>>>> e11c6641
  #[serde(default)]
  pub position:          RulePosition,
}

impl HttpFrontendConfig {
  pub fn generate_orders(&self, cluster_id: &str) -> Vec<ProxyRequestData> {
    let mut v = Vec::new();

    if self.key.is_some() && self.certificate.is_some() {

      v.push(ProxyRequestData::AddCertificate(AddCertificate{
        address: self.address,
        certificate: CertificateAndKey {
          key:               self.key.clone().unwrap(),
          certificate:       self.certificate.clone().unwrap(),
          certificate_chain: self.certificate_chain.clone().unwrap_or_default(),
        },
        names: vec!(self.hostname.clone()),
      }));

      v.push(ProxyRequestData::AddHttpsFrontend(HttpFrontend {
        route:       Route::ClusterId(cluster_id.to_string()),
        address:     self.address,
        hostname:    self.hostname.clone(),
        path:        self.path.clone(),
        method:      self.method.clone(),
        position:    self.position.clone(),
      }));

      if let Some(vec_ca_certs) = &self.client_ca_certs {
        for ca_cert in vec_ca_certs {
          v.push(ProxyRequestData::AddClientCA(AddClientCa{
            front: self.address,
            certificate: ca_cert.clone(),
            names: vec!(self.hostname.clone())
          }));
        }
      }

    } else {
      //create the front both for HTTP and HTTPS if possible
      v.push(ProxyRequestData::AddHttpFrontend(HttpFrontend {
        route:      Route::ClusterId(cluster_id.to_string()),
        address:    self.address,
        hostname:   self.hostname.clone(),
        path:       self.path.clone(),
        method:     self.method.clone(),
        position:   self.position.clone(),
      }));
    }

    v
  }
}

#[derive(Debug,Clone,PartialEq,Eq,Hash,Serialize,Deserialize)]
#[serde(deny_unknown_fields)]
pub struct HttpAppConfig {
  pub cluster_id:            String,
  pub frontends:         Vec<HttpFrontendConfig>,
  pub backends:          Vec<BackendConfig>,
  pub sticky_session:    bool,
  pub https_redirect:    bool,
  pub load_balancing_policy: LoadBalancingAlgorithms,
  pub answer_503:        Option<String>,
}

impl HttpAppConfig {
  pub fn generate_orders(&self) -> Vec<ProxyRequestData> {
    let mut v = Vec::new();

    v.push(ProxyRequestData::AddCluster(Cluster {
      cluster_id: self.cluster_id.clone(),
      sticky_session: self.sticky_session,
      https_redirect: self.https_redirect,
      proxy_protocol: None,
      load_balancing_policy: self.load_balancing_policy,
      answer_503: self.answer_503.clone(),
    }));

    for frontend in &self.frontends {
      let mut orders = frontend.generate_orders(&self.cluster_id);
      v.extend(orders.drain(..));
    }

    let mut backend_count = 0usize;
    for backend in &self.backends {
        let load_balancing_parameters = Some(LoadBalancingParams {
          weight: backend.weight.unwrap_or(100),
        });

        v.push(ProxyRequestData::AddBackend(Backend {
          cluster_id:     self.cluster_id.clone(),
          backend_id:  format!("{}-{}", self.cluster_id, backend_count),
          address:    backend.address,
          load_balancing_parameters,
          sticky_id:  backend.sticky_id.clone(),
          backup:     backend.backup,
        }));

        backend_count += 1;
    }

    v
  }
}

#[derive(Debug,Clone,PartialEq,Eq,Hash,Serialize,Deserialize)]
pub struct TcpFrontendConfig {
  pub address: SocketAddr,
}

#[derive(Debug,Clone,PartialEq,Eq,Hash,Serialize,Deserialize)]
pub struct TcpAppConfig {
  pub cluster_id:            String,
  pub frontends:         Vec<TcpFrontendConfig>,
  pub backends:          Vec<BackendConfig>,
  #[serde(default)]
  pub proxy_protocol:    Option<ProxyProtocolConfig>,
  pub load_balancing_policy: LoadBalancingAlgorithms,
}

impl TcpAppConfig {
  pub fn generate_orders(&self) -> Vec<ProxyRequestData> {
    let mut v = Vec::new();

    v.push(ProxyRequestData::AddCluster(Cluster {
      cluster_id: self.cluster_id.clone(),
      sticky_session: false,
      https_redirect: false,
      proxy_protocol: self.proxy_protocol.clone(),
      load_balancing_policy: self.load_balancing_policy,
      answer_503: None,
    }));

    for frontend in &self.frontends {
      v.push(ProxyRequestData::AddTcpFrontend(TcpFrontend {
        cluster_id:  self.cluster_id.clone(),
        address: frontend.address,
      }));
    }

    let mut backend_count = 0usize;
    for backend in &self.backends {
      let load_balancing_parameters = Some(LoadBalancingParams {
        weight: backend.weight.unwrap_or(100),
      });

      v.push(ProxyRequestData::AddBackend(Backend {
        cluster_id: self.cluster_id.clone(),
        backend_id: format!("{}-{}", self.cluster_id, backend_count),
        address:    backend.address,
        load_balancing_parameters,
        sticky_id:  backend.sticky_id.clone(),
        backup:     backend.backup,
      }));

      backend_count += 1;
    }

    v
  }
}

#[derive(Debug,Clone,PartialEq,Eq,Hash,Serialize,Deserialize)]
pub enum AppConfig {
  Http(HttpAppConfig),
  Tcp(TcpAppConfig),
}

impl AppConfig {
  pub fn generate_orders(&self) -> Vec<ProxyRequestData> {
    match *self {
      AppConfig::Http(ref http) => http.generate_orders(),
      AppConfig::Tcp(ref tcp)   => tcp.generate_orders(),
    }
  }
}

#[derive(Debug,Clone,PartialEq,Eq,Serialize,Deserialize)]
pub struct FileConfig {
  pub command_socket:           Option<String>,
  pub command_buffer_size:      Option<usize>,
  pub max_command_buffer_size:  Option<usize>,
  pub max_connections:          Option<usize>,
  pub min_buffers:              Option<usize>,
  pub max_buffers:              Option<usize>,
  pub buffer_size:              Option<usize>,
  pub saved_state:              Option<String>,
  #[serde(default)]
  pub automatic_state_save:     Option<bool>,
  pub log_level:                Option<String>,
  pub log_target:               Option<String>,
  #[serde(default)]
  pub log_access_target:        Option<String>,
  pub worker_count:             Option<u16>,
  pub worker_automatic_restart: Option<bool>,
  pub metrics:                  Option<MetricsConfig>,
  pub listeners:                Option<Vec<Listener>>,
  pub applications:             Option<HashMap<String, FileAppConfig>>,
  pub handle_process_affinity:  Option<bool>,
  pub ctl_command_timeout:      Option<u64>,
  pub pid_file_path:            Option<String>,
  pub tls_provider:             Option<TlsProvider>,
  pub activate_listeners:       Option<bool>,
  #[serde(default)]
  pub front_timeout:            Option<u32>,
  #[serde(default)]
  pub back_timeout:             Option<u32>,
  #[serde(default)]
  pub connect_timeout:          Option<u32>,
  #[serde(default)]
  pub zombie_check_interval:    Option<u32>,
  #[serde(default)]
  pub accept_queue_timeout:     Option<u32>,
}


impl FileConfig {
  pub fn load_from_path(path: &str) -> io::Result<FileConfig> {
    let data = Config::load_file(path)?;

    match toml::from_str(&data) {
      Err(e)     => {
        display_toml_error(&data, &e);
        Err(Error::new(
          ErrorKind::InvalidData,
          format!("decoding error: {}", e))
        )
      }
      Ok(config) => {
        let config: FileConfig = config;
        let mut reserved_address: HashSet<SocketAddr> = HashSet::new();


        if let Some(l) = config.listeners.as_ref() {
          for listener in l.iter() {
            if reserved_address.contains(&listener.address) {
              println!("listening address {:?} is already used in the configuration", listener.address);
              return Err(Error::new(
                ErrorKind::InvalidData,
                format!("listening address {:?} is already used in the configuration", listener.address)));
            } else {
              reserved_address.insert(listener.address);
            }
          }
        }

        //FIXME: verify how apps and listeners share addresses
        /*
        if let Some(ref apps) = config.applications {
          for (key, app) in apps.iter() {
            if let (Some(address), Some(port)) = (app.ip_address.clone(), app.port) {
              let addr = (address, port);
              if reserved_address.contains(&addr) {
                println!("TCP app '{}' listening address ( {}:{} ) is already used in the configuration",
                  key, addr.0, addr.1);
                return Err(Error::new(
                  ErrorKind::InvalidData,
                  format!("TCP app '{}' listening address ( {}:{} ) is already used in the configuration",
                    key, addr.0, addr.1)));
              } else {
                reserved_address.insert(addr.clone());
              }
            }
          }
        }
        */

        Ok(config)
      },
    }
  }

  pub fn into(self, config_path: &str) -> Config {
    let mut applications = HashMap::new();
    let mut http_listeners = Vec::new();
    let mut https_listeners = Vec::new();
    let mut tcp_listeners = Vec::new();
    let mut known_addresses = HashMap::new();
    let mut expect_proxy = HashSet::new();

    if let Some(listeners) = self.listeners {
      for listener in listeners.iter() {
        if known_addresses.contains_key(&listener.address) {
          panic!("there's already a listener for address {:?}", listener.address);
        }

        known_addresses.insert(listener.address, listener.protocol);
        if listener.expect_proxy == Some(true) {
          expect_proxy.insert(listener.address);
        }

        if listener.public_address.is_some() && listener.expect_proxy == Some(true) {
          panic!("the listener on {} has incompatible options: it cannot use the expect proxy protocol and have a public_address field at the same time", &listener.address);
        }

        match listener.protocol {
          FileListenerProtocolConfig::Https => {
            if let Some(l) = listener.to_tls(self.front_timeout.clone(), self.back_timeout.clone(), self.connect_timeout.clone()) {
              https_listeners.push(l);
            } else {
              panic!("invalid listener");
            }
          },
          FileListenerProtocolConfig::Http => {
            if let Some(l) = listener.to_http(self.front_timeout.clone(), self.back_timeout.clone(), self.connect_timeout.clone()) {
              http_listeners.push(l);
            } else {
              panic!("invalid listener");
            }
          },
          FileListenerProtocolConfig::Tcp => {
            if let Some(l) = listener.to_tcp(self.front_timeout.clone(), self.back_timeout.clone(), self.connect_timeout.clone()) {
              tcp_listeners.push(l);
            } else {
              panic!("invalid listener");
            }
          },
        }
      }
    }

    if let Some(mut apps) = self.applications {
      for (id, app) in apps.drain() {
        match app.to_app_config(id.as_str(), &expect_proxy) {
          Ok(app_config) => {
            match app_config {
              AppConfig::Http(ref http) => {
                for frontend in http.frontends.iter() {
                  match known_addresses.get(&frontend.address) {
                    Some(FileListenerProtocolConfig::Tcp) => {
                      panic!("cannot set up a HTTP or HTTPS frontend on a TCP listener");
                    },
                    Some(FileListenerProtocolConfig::Http) => {
                      if frontend.certificate.is_some() {
                        panic!("cannot set up a HTTPS frontend on a HTTP listener");
                      }
                    },
                    Some(FileListenerProtocolConfig::Https) => {
                      if frontend.certificate.is_none() {
                        println!("known addresses: {:#?}", known_addresses);
                        println!("frontend: {:#?}", frontend);
                        panic!("cannot set up a HTTP frontend on a HTTPS listener");
                      }
                    },
                    None => {
                      // create a default listener for that front
                      let p = if frontend.certificate.is_some() {
                        let listener = Listener::new(frontend.address, FileListenerProtocolConfig::Https);
                        https_listeners.push(listener.to_tls(self.front_timeout.clone(), self.back_timeout.clone(), self.connect_timeout.clone()).unwrap());

                        FileListenerProtocolConfig::Https
                      } else {
                        let listener = Listener::new(frontend.address, FileListenerProtocolConfig::Http);
                        http_listeners.push(listener.to_http(self.front_timeout.clone(), self.back_timeout.clone(), self.connect_timeout.clone()).unwrap());

                        FileListenerProtocolConfig::Http
                      };
                      known_addresses.insert(frontend.address, p);
                    },
                  }
                }
              },
              AppConfig::Tcp(ref tcp) => {
                //FIXME: verify that different TCP apps do not request the same address
                for frontend in &tcp.frontends {
                  match known_addresses.get(&frontend.address) {
                    Some(FileListenerProtocolConfig::Http) | Some(FileListenerProtocolConfig::Https) => {
                      panic!("cannot set up a TCP frontend on a HTTP listener");
                    },
                    Some(FileListenerProtocolConfig::Tcp) => {},
                    None => {
                      // create a default listener for that front
                      let listener = Listener::new(frontend.address, FileListenerProtocolConfig::Tcp);
                      tcp_listeners.push(listener.to_tcp(self.front_timeout.clone(), self.back_timeout.clone(), self.connect_timeout.clone()).unwrap());
                      known_addresses.insert(frontend.address, FileListenerProtocolConfig::Tcp);
                    },
                  }
                }
              },
            }

            applications.insert(id, app_config);
          },
          Err(s)         => {
            panic!("error parsing application configuration for {}: {}", id, s);
          },
        }
      }
    }

    let tls_provider = self.tls_provider.unwrap_or(if cfg!(use_openssl) {
      TlsProvider::Openssl
    } else {
      TlsProvider::Rustls
    });

    let command_socket_path = self.command_socket.unwrap_or({
      let mut path = env::current_dir().unwrap();
      path.push("sozu.sock");
      path.to_str().map(|s| s.to_string()).unwrap()
    });

    match (&self.saved_state, &self.automatic_state_save) {
      (None, Some(true)) => panic!("cannot activate automatic state save if the 'saved_state` option is not set"),
      _ => {}
    }

    Config {
      config_path:    config_path.to_string(),
      command_socket: command_socket_path,
      command_buffer_size: self.command_buffer_size.unwrap_or(1_000_000),
      max_command_buffer_size: self.max_command_buffer_size.unwrap_or( self.command_buffer_size.unwrap_or(1_000_000) * 2),
      max_connections: self.max_connections.unwrap_or(10000),
      min_buffers: std::cmp::min(self.min_buffers.unwrap_or(1), self.max_buffers.unwrap_or(1000)),
      max_buffers: self.max_buffers.unwrap_or(1000),
      buffer_size: self.buffer_size.unwrap_or(16393),
      saved_state: self.saved_state,
      automatic_state_save: self.automatic_state_save.unwrap_or(false),
      log_level: self.log_level.unwrap_or_else(|| String::from("info")),
      log_target: self.log_target.unwrap_or_else(|| String::from("stdout")),
      log_access_target: self.log_access_target,
      worker_count: self.worker_count.unwrap_or(2),
      worker_automatic_restart: self.worker_automatic_restart.unwrap_or(true),
      metrics: self.metrics,
      http_listeners,
      https_listeners,
      tcp_listeners,
      applications,
      handle_process_affinity: self.handle_process_affinity.unwrap_or(false),
      ctl_command_timeout: self.ctl_command_timeout.unwrap_or(1_000),
      pid_file_path: self.pid_file_path,
      tls_provider,
      activate_listeners: self.activate_listeners.unwrap_or(true),
      front_timeout: self.front_timeout.unwrap_or(60),
      back_timeout: self.front_timeout.unwrap_or(30),
      connect_timeout: self.front_timeout.unwrap_or(3),
      //defaults to 30mn
      zombie_check_interval: self.zombie_check_interval.unwrap_or(30 * 60),
      accept_queue_timeout: self.accept_queue_timeout.unwrap_or(60),
    }
  }
}

#[derive(Debug,Clone,PartialEq,Eq,Serialize,Deserialize)]
pub struct Config {
  pub config_path:              String,
  pub command_socket:           String,
  pub command_buffer_size:      usize,
  pub max_command_buffer_size:  usize,
  pub max_connections:          usize,
  pub min_buffers:              usize,
  pub max_buffers:              usize,
  pub buffer_size:              usize,
  pub saved_state:              Option<String>,
  #[serde(default)]
  pub automatic_state_save:     bool,
  pub log_level:                String,
  pub log_target:               String,
  #[serde(default)]
  pub log_access_target:        Option<String>,
  pub worker_count:             u16,
  pub worker_automatic_restart: bool,
  pub metrics:                  Option<MetricsConfig>,
  pub http_listeners:           Vec<HttpListener>,
  pub https_listeners:          Vec<HttpsListener>,
  pub tcp_listeners:            Vec<TcpListener>,
  pub applications:             HashMap<String, AppConfig>,
  pub handle_process_affinity:  bool,
  pub ctl_command_timeout:      u64,
  pub pid_file_path:            Option<String>,
  pub tls_provider:             TlsProvider,
  pub activate_listeners:       bool,
  #[serde(default = "default_front_timeout")]
  pub front_timeout:            u32,
  #[serde(default = "default_back_timeout")]
  pub back_timeout:            u32,
  #[serde(default = "default_connect_timeout")]
  pub connect_timeout:            u32,
  #[serde(default = "default_zombie_check_interval")]
  pub zombie_check_interval:    u32,
  #[serde(default = "default_accept_queue_timeout")]
  pub accept_queue_timeout:     u32,
}

fn default_front_timeout() -> u32 {
  60
}

fn default_back_timeout() -> u32 {
  30
}

fn default_connect_timeout() -> u32 {
  3
}

//defaults to 30mn
fn default_zombie_check_interval() -> u32 {
  30*60
}

fn default_accept_queue_timeout() -> u32 {
  60
}

impl Config {
  pub fn load_from_path(path: &str) -> io::Result<Config> {
    FileConfig::load_from_path(path).map(|config| config.into(path))
  }

  pub fn generate_config_messages(&self) -> Vec<CommandRequest> {
    let mut v = Vec::new();
    let mut count = 0u8;

    for listener in &self.http_listeners {
      v.push(CommandRequest {
        id:       format!("CONFIG-{}", count),
        version:  PROTOCOL_VERSION,
        worker_id: None,
        data:     CommandRequestData::Proxy(ProxyRequestData::AddHttpListener(listener.clone())),
      });
      count += 1;
    }

    for listener in &self.https_listeners {
      v.push(CommandRequest {
        id:       format!("CONFIG-{}", count),
        version:  PROTOCOL_VERSION,
        worker_id: None,
        data:     CommandRequestData::Proxy(ProxyRequestData::AddHttpsListener(listener.clone())),
      });
      count += 1;
    }

    for listener in &self.tcp_listeners {
      v.push(CommandRequest {
        id:       format!("CONFIG-{}", count),
        version:  PROTOCOL_VERSION,
        worker_id: None,
        data:     CommandRequestData::Proxy(ProxyRequestData::AddTcpListener(listener.clone())),
      });
      count += 1;
    }

    for app in self.applications.values() {
      let mut orders = app.generate_orders();
      for order in orders.drain(..) {
        v.push(CommandRequest {
          id:       format!("CONFIG-{}", count),
          version:  PROTOCOL_VERSION,
          worker_id: None,
          data:     CommandRequestData::Proxy(order),
        });
        count += 1;
      }
    }

    if self.activate_listeners {
      for listener in &self.http_listeners {
        v.push(CommandRequest {
          id:       format!("CONFIG-{}", count),
          version:  PROTOCOL_VERSION,
          worker_id: None,
          data:     CommandRequestData::Proxy(ProxyRequestData::ActivateListener(ActivateListener{
            address:    listener.address,
            proxy:    ListenerType::HTTP,
            from_scm: false,
          })),
        });
        count += 1;
      }

      for listener in &self.https_listeners {
        v.push(CommandRequest {
          id:       format!("CONFIG-{}", count),
          version:  PROTOCOL_VERSION,
          worker_id: None,
          data:     CommandRequestData::Proxy(ProxyRequestData::ActivateListener(ActivateListener{
            address:    listener.address,
            proxy:    ListenerType::HTTPS,
            from_scm: false,
          })),
        });
        count += 1;
      }

      for listener in &self.tcp_listeners {
        v.push(CommandRequest {
          id:       format!("CONFIG-{}", count),
          version:  PROTOCOL_VERSION,
          worker_id: None,
          data:     CommandRequestData::Proxy(ProxyRequestData::ActivateListener(ActivateListener{
            address:    listener.address,
            proxy:    ListenerType::TCP,
            from_scm: false,
          })),
        });
        count += 1;
      }
    }

    v
  }

  pub fn command_socket_path(&self) -> String {
    let config_path_buf = PathBuf::from(self.config_path.clone());
    let mut config_folder = config_path_buf.parent().expect("could not get parent folder of configuration file").to_path_buf();

    let socket_path = PathBuf::from(self.command_socket.clone());
    let mut parent = match socket_path.parent() {
      None => config_folder,
      Some(path) => {
        config_folder.push(path);
        match config_folder.canonicalize() {
          Ok(path) => path,
           Err(e)   => panic!("could not get command socket folder path: {}", e),
        }
      }
    };

    let path = match socket_path.file_name() {
      None => panic!("could not get command socket file name"),
      Some(f) => {
        parent.push(f);
        parent
      }
    };

    path.to_str().map(|s| s.to_string()).expect("could not parse command socket path")
  }

  pub fn saved_state_path(&self) -> Option<String> {
    self.saved_state.as_ref().and_then(|path| {
      let config_path_buf = PathBuf::from(self.config_path.clone());
      let config_folder = config_path_buf.parent().expect("could not get parent folder of configuration file");
      let mut saved_state_path_raw = config_folder.to_path_buf();
      saved_state_path_raw.push(path);
      saved_state_path_raw.canonicalize().map_err(|e| {
        error!("could not get saved state path: {}", e);
      }).ok().and_then(|path| path.to_str().map(|s| s.to_string()))
    })
  }

  pub fn load_file(path: &str) -> io::Result<String> {
    let mut f = File::open(path)?;
    let mut data = String::new();
    f.read_to_string(&mut data)?;
    Ok(data)
  }

  pub fn load_file_bytes(path: &str) -> io::Result<Vec<u8>> {
    let mut f = File::open(path)?;
    let mut data = Vec::new();
    f.read_to_end(&mut data)?;
    Ok(data)
  }
}

pub fn display_toml_error(file: &str, error: &toml::de::Error) {
  println!("error parsing the configuration file: {}", error);
  if let Some((line, column)) = error.line_col() {
    let l_span = line.to_string().len();
    println!("{}| {}", line + 1, file.lines().nth(line).unwrap());
    println!("{}^", repeat(' ').take(l_span + 2 + column).collect::<String>());
  }
}

#[cfg(test)]
mod tests {
  use super::*;
  use toml::to_string;

  #[test]
  fn serialize() {
    let http = Listener {
      address: "127.0.0.1:8080".parse().unwrap(),
      protocol: FileListenerProtocolConfig::Http,
      answer_404: Some(String::from("404.html")),
      answer_503: None,
      public_address: None,
      tls_versions: None,
      cipher_list: None,
      rustls_cipher_list: None,
      expect_proxy: None,
      sticky_name: "SOZUBALANCEID".to_string(),
      front_timeout: None,
      back_timeout: None,
      connect_timeout: None,
    };
    println!("http: {:?}", to_string(&http));
    let https = Listener {
      address: "127.0.0.1:8443".parse().unwrap(),
      protocol: FileListenerProtocolConfig::Https,
      answer_404: Some(String::from("404.html")),
      answer_503: None,
      public_address: None,
      tls_versions: None,
      cipher_list: None,
      rustls_cipher_list: None,
      expect_proxy: None,
      sticky_name: "SOZUBALANCEID".to_string(),
      front_timeout: None,
      back_timeout: None,
      connect_timeout: None,
    };
    println!("https: {:?}", to_string(&https));

    let mut listeners = Vec::new();
    listeners.push(http);
    listeners.push(https);

    let config = FileConfig {
      command_socket: Some(String::from("./command_folder/sock")),
      saved_state: None,
      automatic_state_save: None,
      worker_count: Some(2),
      worker_automatic_restart: Some(true),
      handle_process_affinity: None,
      command_buffer_size: None,
      max_connections: Some(500),
      min_buffers: Some(1),
      max_buffers: Some(500),
      buffer_size: Some(16393),
      max_command_buffer_size: None,
      log_level:  None,
      log_target: None,
      log_access_target: None,
      metrics: Some(MetricsConfig {
        address: "127.0.0.1:8125".parse().unwrap(),
        tagged_metrics: false,
        prefix: Some(String::from("sozu-metrics")),
      }),
      listeners: Some(listeners),
      applications: None,
      ctl_command_timeout: None,
      pid_file_path: None,
      tls_provider: None,
      activate_listeners: None,
      front_timeout: None,
      back_timeout: None,
      connect_timeout: None,
      zombie_check_interval: None,
      accept_queue_timeout: None,
    };

    println!("config: {:?}", to_string(&config));
    let encoded = to_string(&config).unwrap();
    println!("conf:\n{}", encoded);
  }

  #[test]
  fn parse() {
    let res = Config::load_from_path("assets/config.toml");
    let config = res.unwrap();
    println!("config: {:#?}", config);
    //panic!();
  }
}<|MERGE_RESOLUTION|>--- conflicted
+++ resolved
@@ -13,11 +13,7 @@
 
 use crate::proxy::{CertificateAndKey,ProxyRequestData,HttpFrontend,TcpFrontend,Backend,
   HttpListener,HttpsListener,TcpListener,AddCertificate,TlsProvider,LoadBalancingParams,
-<<<<<<< HEAD
   Cluster, TlsVersion,ActivateListener,ListenerType, AddClientCa,RulePosition,PathRule,
-=======
-  Cluster, TlsVersion,ActivateListener,ListenerType,RulePosition,PathRule,
->>>>>>> e11c6641
   Route};
 
 use crate::command::{CommandRequestData,CommandRequest,PROTOCOL_VERSION};
@@ -275,10 +271,7 @@
   pub certificate:       Option<String>,
   pub key:               Option<String>,
   pub certificate_chain: Option<String>,
-<<<<<<< HEAD
-  pub client_ca_certs:   Option<Vec<String>>
-=======
->>>>>>> e11c6641
+  pub client_ca_certs:   Option<Vec<String>>,
   #[serde(default)]
   pub position:          RulePosition,
 }
@@ -339,24 +332,13 @@
                       }).collect::<Result<Vec<_>, std::io::Error>>()).and_then(|res| res.ok());
 
 
-    let path = match (self.path.as_ref(), self.path_type.as_ref()) {
-      (None, _) => PathRule::Prefix("".to_string()),
-      (Some(s), Some(PathRuleType::Prefix)) => PathRule::Prefix(s.to_string()),
-      (Some(s), Some(PathRuleType::Regex)) => PathRule::Regex(s.to_string()),
-      (Some(s), Some(PathRuleType::Equals)) => PathRule::Equals(s.to_string()),
-      (Some(s), None) => PathRule::Prefix(s.clone()),
-    };
-
     Ok(HttpFrontendConfig {
       address:           self.address,
       hostname:          self.hostname.clone().unwrap(),
       certificate:       certificate_opt,
       key:               key_opt,
       certificate_chain: chain_opt,
-<<<<<<< HEAD
       client_ca_certs:   cca_opt,
-=======
->>>>>>> e11c6641
       position:          self.position,
       path,
       method:            self.method.clone(),
@@ -531,10 +513,7 @@
   pub certificate:       Option<String>,
   pub key:               Option<String>,
   pub certificate_chain: Option<Vec<String>>,
-<<<<<<< HEAD
   pub client_ca_certs:   Option<Vec<String>>
-=======
->>>>>>> e11c6641
   #[serde(default)]
   pub position:          RulePosition,
 }
@@ -742,6 +721,10 @@
   pub activate_listeners:       Option<bool>,
   #[serde(default)]
   pub front_timeout:            Option<u32>,
+  #[serde(default)]
+  pub back_timeout:             Option<u32>,
+  #[serde(default)]
+  pub connect_timeout:          Option<u32>,
   #[serde(default)]
   pub back_timeout:             Option<u32>,
   #[serde(default)]
