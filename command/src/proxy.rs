use serde;
use serde::de::{self, Visitor};
use hex::{self,FromHex};
use std::{error,fmt};
use std::cmp::Ordering;
use std::convert::From;
use std::default::Default;
use std::net::SocketAddr;
use std::collections::{HashMap,BTreeMap,HashSet};
use std::str::FromStr;

use crate::config::{ProxyProtocolConfig, LoadBalancingAlgorithms};

pub type MessageId = String;

#[derive(Debug,Clone,PartialEq,Eq, Serialize, Deserialize)]
pub struct ProxyResponse {
  pub id:     MessageId,
  pub status: ProxyResponseStatus,
  pub data:   Option<ProxyResponseData>
}

impl fmt::Display for ProxyResponse {
  fn fmt(&self, f: &mut fmt::Formatter) -> fmt::Result {
    write!(f, "{}-{:?}", self.id, self.status)
  }
}

#[derive(Debug,Clone,PartialEq,Eq,Hash, Serialize, Deserialize)]
pub enum ProxyResponseStatus {
  Ok,
  Processing,
  Error(String),
}

#[derive(Debug,Clone,PartialEq,Eq, Serialize, Deserialize)]
#[serde(tag = "type", content = "data", rename_all = "SCREAMING_SNAKE_CASE")]
pub enum ProxyResponseData {
  //placeholder for now
  Metrics(MetricsData),
  Query(QueryAnswer),
  Event(ProxyEvent),
}

#[derive(Debug,Clone,PartialEq,Eq, Serialize, Deserialize)]
pub struct AggregatedMetricsData {
  pub master: BTreeMap<String, FilteredData>,
  pub workers: BTreeMap<String, MetricsData>,
}

#[derive(Debug,Clone,PartialEq,Eq, Serialize, Deserialize)]
pub struct MetricsData {
  pub proxy:    BTreeMap<String, FilteredData>,
  pub clusters: BTreeMap<String, AppMetricsData>,
}

#[derive(Debug,Clone,PartialEq,Eq, Serialize, Deserialize)]
pub struct AppMetricsData {
  pub data: BTreeMap<String, FilteredData>,
  pub backends: BTreeMap<String, BTreeMap<String, FilteredData>>,
}

impl AppMetricsData {
    pub fn new() -> Self {
        AppMetricsData {
            data: BTreeMap::new(),
            backends: BTreeMap::new(),
        }
    }
}

#[derive(Debug,Clone,PartialEq,Eq,Hash,Serialize,Deserialize)]
#[serde(tag = "type", content = "data", rename_all = "SCREAMING_SNAKE_CASE")]
pub enum FilteredData {
  Gauge(usize),
  Count(i64),
  Time(usize),
  Percentiles(Percentiles),
  TimeSerie(FilteredTimeSerie),
}

#[derive(Clone,PartialEq,Eq,Hash, Serialize, Deserialize)]
pub struct FilteredTimeSerie {
  pub last_second: u32,
  pub last_minute: Vec<u32>,
  pub last_hour:   Vec<u32>,
}

impl fmt::Debug for FilteredTimeSerie {
  fn fmt(&self, f: &mut fmt::Formatter) -> fmt::Result {
    write!(f, "FilteredTimeSerie {{\nlast_second: {},\nlast_minute:\n{:?}\n{:?}\n{:?}\n{:?}\n{:?}\n{:?}\nlast_hour:\n{:?}\n{:?}\n{:?}\n{:?}\n{:?}\n{:?}\n}}",
      self.last_second,
    &self.last_minute[0..10], &self.last_minute[10..20], &self.last_minute[20..30], &self.last_minute[30..40], &self.last_minute[40..50], &self.last_minute[50..60],
    &self.last_hour[0..10], &self.last_hour[10..20], &self.last_hour[20..30], &self.last_hour[30..40], &self.last_hour[40..50], &self.last_hour[50..60])
  }
}

#[derive(Debug,Clone,PartialEq,Eq,Hash, Default, Serialize, Deserialize)]
pub struct Percentiles {
  pub samples:  u64,
  pub p_50:     u64,
  pub p_90:     u64,
  pub p_99:     u64,
  pub p_99_9:   u64,
  pub p_99_99:  u64,
  pub p_99_999: u64,
  pub p_100:    u64,
}

#[derive(Debug,Clone,PartialEq,Eq, Serialize, Deserialize)]
pub struct BackendMetricsData {
  pub bytes_in:  usize,
  pub bytes_out: usize,
  pub percentiles: Percentiles,
}

#[derive(Debug,Clone,PartialEq,Eq, Serialize, Deserialize)]
#[serde(tag = "type", content = "data", rename_all = "SCREAMING_SNAKE_CASE")]
pub enum ProxyEvent {
  BackendDown(String, SocketAddr),
  BackendUp(String, SocketAddr),
  NoAvailableBackends(String),
}

#[derive(Debug,Clone,Serialize,Deserialize)]
pub struct ProxyRequest {
  pub id:    MessageId,
  pub order: ProxyRequestData,
}

impl fmt::Display for ProxyRequest {
  fn fmt(&self, f: &mut fmt::Formatter) -> fmt::Result {
    write!(f, "{}-{:?}", self.id, self.order)
  }
}

#[derive(Debug,Clone,PartialEq,Eq,Hash,Serialize,Deserialize)]
#[serde(tag = "type", content = "data", rename_all = "SCREAMING_SNAKE_CASE")]
pub enum ProxyRequestData {
    AddCluster(Cluster),
    RemoveCluster { cluster_id: String },

    AddHttpFrontend(HttpFrontend),
    RemoveHttpFrontend(HttpFrontend),

    AddHttpsFrontend(HttpFrontend),
    RemoveHttpsFrontend(HttpFrontend),

    AddCertificate(AddCertificate),
    ReplaceCertificate(ReplaceCertificate),
    RemoveCertificate(RemoveCertificate),

<<<<<<< HEAD
    AddClientCA(AddClientCa),
    RemoveClientCA(RemoveClientCa),

=======
>>>>>>> e11c6641
    AddTcpFrontend(TcpFrontend),
    RemoveTcpFrontend(TcpFrontend),

    AddBackend(Backend),
    RemoveBackend(RemoveBackend),

    AddHttpListener(HttpListener),
    AddHttpsListener(HttpsListener),
    AddTcpListener(TcpListener),

    RemoveListener(RemoveListener),

    ActivateListener(ActivateListener),
    DeactivateListener(DeactivateListener),

    Query(Query),

    SoftStop,
    HardStop,

    Status,
    Metrics(MetricsConfiguration),
    Logging(String),

    ReturnListenSockets,
}


//FIXME: make fixed size depending on hash algorithm
#[derive(Clone,PartialEq,Eq,Hash,PartialOrd,Ord)]
pub struct CertificateFingerprint(pub Vec<u8>);

impl fmt::Debug for CertificateFingerprint {
  fn fmt(&self, f: &mut fmt::Formatter) -> Result<(), fmt::Error> {
    write!(f, "CertificateFingerprint({})", hex::encode(&self.0))
  }
}

impl fmt::Display for CertificateFingerprint {
  fn fmt(&self, f: &mut fmt::Formatter) -> Result<(), fmt::Error> {
    write!(f, "{}", hex::encode(&self.0))
  }
}

impl serde::Serialize for CertificateFingerprint {
  fn serialize<S>(&self, serializer: S) -> Result<S::Ok, S::Error>
      where S: serde::Serializer,
  {
    serializer.serialize_str(&hex::encode(&self.0))
  }
}

struct CertificateFingerprintVisitor;

impl<'de> Visitor<'de> for CertificateFingerprintVisitor {
  type Value = CertificateFingerprint;

  fn expecting(&self, formatter: &mut fmt::Formatter) -> fmt::Result {
    formatter.write_str("the certificate fingerprint must be in hexadecimal format")
  }

  fn visit_str<E>(self, value: &str) -> Result<CertificateFingerprint, E>
    where E: de::Error
  {
    FromHex::from_hex(value)
      .map_err(|e| E::custom(format!("could not deserialize hex: {:?}", e)))
      .map(CertificateFingerprint)
  }
}

impl<'de> serde::Deserialize<'de> for CertificateFingerprint {
  fn deserialize<D>(deserializer: D) -> Result<CertificateFingerprint, D::Error>
        where D: serde::de::Deserializer<'de> {
    deserializer.deserialize_str(CertificateFingerprintVisitor{})
  }
}

#[derive(Debug,Clone,PartialEq,Eq,Hash, Serialize, Deserialize)]
pub struct Cluster {
    pub cluster_id:        String,
    pub sticky_session:    bool,
    pub https_redirect:    bool,
    #[serde(default)]
    pub proxy_protocol:    Option<ProxyProtocolConfig>,
    #[serde(rename = "load_balancing_policy")]
    pub load_balancing_policy: LoadBalancingAlgorithms,
    pub answer_503:        Option<String>,
}

fn socketaddr_cmp(a: &SocketAddr, b: &SocketAddr) -> Ordering {
  a.ip().cmp(&b.ip()).then(a.port().cmp(&b.port()))
}

#[derive(Debug,Clone,Copy,PartialEq,Eq,Hash,PartialOrd,Ord, Serialize, Deserialize)]
#[serde(rename_all = "SCREAMING_SNAKE_CASE")]
pub enum RulePosition {
  Pre,
  Post,
  Tree,
}

impl Default for RulePosition {
  fn default() -> Self {
    RulePosition::Tree
  }
}

#[derive(Debug,Clone,PartialEq,Eq,Hash,PartialOrd,Ord, Serialize, Deserialize)]
#[serde(rename_all = "SCREAMING_SNAKE_CASE")]
pub enum PathRule {
  Prefix(String),
  Regex(String),
  Equals(String),
}

impl std::fmt::Display for PathRule {
  fn fmt(&self, f: &mut fmt::Formatter) -> fmt::Result {
    match self {
      PathRule::Prefix(s) => write!(f, "prefix '{}'", s),
      PathRule::Regex(r) => write!(f, "regexp '{}'", r.as_str()),
      PathRule::Equals(s) => write!(f, "equals '{}'", s),
    }
  }
}

#[derive(Debug,Clone,PartialEq,Eq,Hash, PartialOrd, Ord, Serialize, Deserialize)]
#[serde(rename_all = "SCREAMING_SNAKE_CASE")]
pub enum Route {
  // send a 401 default answer
  Deny,
  ClusterId(String),
}

#[derive(Debug,Clone,PartialEq,Eq,Hash, Serialize, Deserialize)]
pub struct HttpFrontend {
    pub route:      Route,
    pub address:    SocketAddr,
    pub hostname:   String,
    pub path:       PathRule,
    #[serde(default)]
    #[serde(skip_serializing_if = "Option::is_none")]
    pub method:     Option<String>,
    #[serde(default)]
    pub position:   RulePosition,
}

impl Ord for HttpFrontend {
  fn cmp(&self, o: &HttpFrontend) -> Ordering {
    self.route.cmp(&o.route)
      .then(self.hostname.cmp(&o.hostname))
      .then(self.path.cmp(&o.path))
      .then(self.method.cmp(&o.method))
      .then(socketaddr_cmp(&self.address, &o.address))
      .then(self.position.cmp(&o.position))
  }
}

impl PartialOrd for HttpFrontend {
  fn partial_cmp(&self, other: &HttpFrontend) -> Option<Ordering> {
    Some(self.cmp(other))
  }
}

#[derive(Debug,Clone,PartialEq,Eq,Hash, Serialize, Deserialize)]
pub struct CertificateAndKey {
    pub certificate:       String,
    pub certificate_chain: Vec<String>,
    pub key:               String,
}

#[derive(Debug,Clone,PartialEq,Eq,Hash, Serialize, Deserialize)]
pub struct AddCertificate {
    pub address:     SocketAddr,
    pub certificate: CertificateAndKey,
    #[serde(default)]
    #[serde(skip_serializing_if="Vec::is_empty")]
    pub names: Vec<String>,
}

#[derive(Debug,Clone,PartialEq,Eq,Hash, Serialize, Deserialize)]
<<<<<<< HEAD
pub struct AddClientCa {
    pub front:       SocketAddr,
    pub certificate: String,
    #[serde(default)]
    #[serde(skip_serializing_if="Vec::is_empty")]
    pub names: Vec<String>,
}
#[derive(Debug,Clone,PartialEq,Eq,Hash, Serialize, Deserialize)]
pub struct RemoveClientCa {
    pub front:       SocketAddr,
    pub fingerprint: CertFingerprint,
}

#[derive(Debug,Clone,PartialEq,Eq,Hash, Serialize, Deserialize)]
=======
>>>>>>> e11c6641
pub struct RemoveCertificate {
    pub address:     SocketAddr,
    pub fingerprint: CertificateFingerprint,
    #[serde(default)]
    #[serde(skip_serializing_if="Vec::is_empty")]
    pub names: Vec<String>,
}

#[derive(Debug,Clone,PartialEq,Eq,Hash, Serialize, Deserialize)]
pub struct ReplaceCertificate {
    pub address:         SocketAddr,
    pub new_certificate: CertificateAndKey,
    pub old_fingerprint: CertificateFingerprint,
    #[serde(default)]
    #[serde(skip_serializing_if="Vec::is_empty")]
    pub old_names: Vec<String>,
    #[serde(default)]
    #[serde(skip_serializing_if="Vec::is_empty")]
    pub new_names: Vec<String>,
}

#[derive(Debug,Clone,PartialEq,Eq,Hash, Serialize, Deserialize)]
pub struct TcpFrontend {
    pub cluster_id:  String,
    pub address: SocketAddr,
}

impl Ord for TcpFrontend {
  fn cmp(&self, o: &TcpFrontend) -> Ordering {
    self.cluster_id.cmp(&o.cluster_id)
      .then(socketaddr_cmp(&self.address, &o.address))
  }
}

impl PartialOrd for TcpFrontend {
  fn partial_cmp(&self, other: &TcpFrontend) -> Option<Ordering> {
    Some(self.cmp(other))
  }
}


#[derive(Debug,Clone,PartialEq,Eq,Hash, Serialize, Deserialize)]
pub struct Backend {
    pub cluster_id: String,
    pub backend_id: String,
    pub address:    SocketAddr,
    #[serde(default)]
    pub sticky_id:  Option<String>,
    #[serde(default)]
    #[serde(skip_serializing_if="Option::is_none")]
    pub load_balancing_parameters: Option<LoadBalancingParams>,
    #[serde(default)]
    pub backup:     Option<bool>,
}

impl Ord for Backend {
  fn cmp(&self, o: &Backend) -> Ordering {
    self.cluster_id.cmp(&o.cluster_id)
      .then(self.backend_id.cmp(&o.backend_id))
      .then(self.sticky_id.cmp(&o.sticky_id))
      .then(self.load_balancing_parameters.cmp(&o.load_balancing_parameters))
      .then(self.backup.cmp(&o.backup))
      .then(socketaddr_cmp(&self.address, &o.address))
  }
}

impl PartialOrd for Backend {
  fn partial_cmp(&self, other: &Backend) -> Option<Ordering> {
    Some(self.cmp(other))
  }
}

#[derive(Debug,Clone,PartialEq,Eq,Hash, Serialize, Deserialize)]
pub struct RemoveBackend {
    pub cluster_id:     String,
    pub backend_id: String,
    pub address:    SocketAddr,
}

#[derive(Debug,Clone,PartialEq,Eq,Hash,PartialOrd,Ord, Serialize, Deserialize)]
pub struct LoadBalancingParams {
    pub weight: u8,
}

impl Default for LoadBalancingParams {
  fn default() -> Self {
    Self {
      weight: 0,
    }
  }
}

pub fn default_sticky_name() -> String {
  String::from("SOZUBALANCEID")
}

#[derive(Debug,Clone,PartialEq,Eq,Hash, Serialize, Deserialize)]
#[serde(rename_all = "lowercase")]
pub enum ListenerType {
  HTTP,
  HTTPS,
  TCP,
}

#[derive(Debug,Clone,PartialEq,Eq,Hash, Serialize, Deserialize)]
pub struct RemoveListener {
  pub address: SocketAddr,
  pub proxy:   ListenerType,
}

#[derive(Debug,Clone,PartialEq,Eq,Hash, Serialize, Deserialize)]
pub struct ActivateListener {
  pub address:  SocketAddr,
  pub proxy:    ListenerType,
  pub from_scm: bool,
}

#[derive(Debug,Clone,PartialEq,Eq,Hash, Serialize, Deserialize)]
pub struct DeactivateListener {
  pub address: SocketAddr,
  pub proxy:   ListenerType,
  pub to_scm:  bool,
}

#[derive(Debug,Clone,PartialEq,Eq,Hash, Serialize, Deserialize)]
pub struct HttpListener {
    pub address:        SocketAddr,
    pub public_address: Option<SocketAddr>,
    pub answer_404:     String,
    pub answer_503:     String,
    #[serde(default)]
    pub expect_proxy:   bool,
    #[serde(default = "default_sticky_name")]
    pub sticky_name:    String,
    /// client inactive time
    pub front_timeout:  u32,
    /// backend server inactive time
    pub back_timeout:   u32,
    /// time to connect to the backend
    pub connect_timeout: u32,
    /// max time to send a complete request
    pub request_timeout: u32,
}

impl Default for HttpListener {
  fn default() -> HttpListener {
    HttpListener {
      address:           "127.0.0.1:8080".parse().expect("could not parse address"),
      public_address:  None,
      answer_404:      String::from("HTTP/1.1 404 Not Found\r\nCache-Control: no-cache\r\nConnection: close\r\n\r\n"),
      answer_503:      String::from("HTTP/1.1 503 your application is in deployment\r\nCache-Control: no-cache\r\nConnection: close\r\n\r\n"),
      expect_proxy:    false,
      sticky_name:     String::from("SOZUBALANCEID"),
      front_timeout:   60,
      back_timeout:    30,
      connect_timeout: 3,
      request_timeout: 10,
    }
  }
}

#[derive(Debug,Copy,Clone,PartialEq,Eq,Hash, Serialize, Deserialize)]
#[serde(rename_all = "lowercase")]
pub enum TlsProvider {
  Openssl,
  Rustls,
}

impl Default for TlsProvider {
    fn default() -> TlsProvider { TlsProvider::Rustls }
}

#[derive(Debug,Clone,PartialEq,Eq,Hash, Serialize, Deserialize)]
pub enum TlsVersion {
  SSLv2,
  SSLv3,
  #[serde(rename = "TLSv1")]
  TLSv1_0,
  #[serde(rename = "TLSv1.1")]
  TLSv1_1,
  #[serde(rename = "TLSv1.2")]
  TLSv1_2,
  #[serde(rename = "TLSv1.3")]
  TLSv1_3,
}

impl FromStr for TlsVersion {
  type Err = ParseErrorTlsVersion;

  fn from_str(s: &str) -> Result<Self, Self::Err> {
    match s {
      "SSLv2"   => Ok(TlsVersion::SSLv2),
      "SSLv3"   => Ok(TlsVersion::SSLv3),
      "TLSv1"   => Ok(TlsVersion::TLSv1_0),
      "TLSv1.1" => Ok(TlsVersion::TLSv1_1),
      "TLSv1.2" => Ok(TlsVersion::TLSv1_2),
      "TLSv1.3" => Ok(TlsVersion::TLSv1_3),
      _ => Err(ParseErrorTlsVersion{})
    }
  }
}

#[derive(Debug)]
pub struct ParseErrorTlsVersion;

impl fmt::Display for ParseErrorTlsVersion {
  fn fmt(&self, f: &mut fmt::Formatter) -> fmt::Result {
    write!(f, "Cannot find the TLS version")
  }
}

impl error::Error for ParseErrorTlsVersion {
  fn description(&self) -> &str {
    "Cannot find the TLS version"
  }

  fn cause(&self) -> Option<&dyn error::Error> {
    None
  }
}

#[derive(Debug,Clone,PartialEq,Eq,Hash, Serialize, Deserialize)]
pub struct HttpsListener {
    pub address:            SocketAddr,
    pub public_address:     Option<SocketAddr>,
    pub answer_404:         String,
    pub answer_503:         String,
    pub versions:           Vec<TlsVersion>,
    pub cipher_list:        String,
    pub rustls_cipher_list: Vec<String>,
    #[serde(default)]
    pub tls_provider:       TlsProvider,
    pub verify_tlsclients:  bool,
    #[serde(default)]
    pub expect_proxy:       bool,
    #[serde(default = "default_sticky_name")]
    pub sticky_name:        String,
    pub front_timeout:  u32,
    pub back_timeout:   u32,
    pub connect_timeout: u32,
    /// max time to send a complete request
    pub request_timeout: u32,
}

impl Default for HttpsListener {
  fn default() -> HttpsListener {
    HttpsListener {
      address:         "127.0.0.1:8443".parse().expect("could not parse address"),
      public_address:  None,
      answer_404:      String::from("HTTP/1.1 404 Not Found\r\nCache-Control: no-cache\r\nConnection: close\r\n\r\n"),
      answer_503:      String::from("HTTP/1.1 503 your application is in deployment\r\nCache-Control: no-cache\r\nConnection: close\r\n\r\n"),
      cipher_list:     String::from(
        "ECDHE-ECDSA-CHACHA20-POLY1305:ECDHE-RSA-CHACHA20-POLY1305:\
        ECDHE-ECDSA-AES128-GCM-SHA256:ECDHE-RSA-AES128-GCM-SHA256:\
        ECDHE-ECDSA-AES256-GCM-SHA384:ECDHE-RSA-AES256-GCM-SHA384:\
        DHE-RSA-AES128-GCM-SHA256:DHE-RSA-AES256-GCM-SHA384:\
        ECDHE-ECDSA-AES128-SHA256:ECDHE-RSA-AES128-SHA256:\
        ECDHE-ECDSA-AES128-SHA:ECDHE-RSA-AES256-SHA384:\
        ECDHE-RSA-AES128-SHA:ECDHE-ECDSA-AES256-SHA384:\
        ECDHE-ECDSA-AES256-SHA:ECDHE-RSA-AES256-SHA:\
        DHE-RSA-AES128-SHA256:DHE-RSA-AES128-SHA:DHE-RSA-AES256-SHA256:\
        DHE-RSA-AES256-SHA:ECDHE-ECDSA-DES-CBC3-SHA:\
        ECDHE-RSA-DES-CBC3-SHA:EDH-RSA-DES-CBC3-SHA:\
        AES128-GCM-SHA256:AES256-GCM-SHA384:AES128-SHA256:\
        AES256-SHA256:AES128-SHA:AES256-SHA:DES-CBC3-SHA:!DSS"),
      rustls_cipher_list:  vec!(),
      versions:            vec!(TlsVersion::TLSv1_2),
      tls_provider:        TlsProvider::Rustls,
      verify_tlsclients:   false,
      expect_proxy:        false,
      sticky_name:     String::from("SOZUBALANCEID"),
      front_timeout:   60,
      back_timeout:    30,
      connect_timeout: 3,
      request_timeout: 10,
    }
  }
}

#[derive(Debug,Clone,PartialEq,Eq,Hash, Serialize, Deserialize)]
pub struct TcpListener {
  pub address:        SocketAddr,
  pub public_address: Option<SocketAddr>,
  #[serde(default)]
  pub expect_proxy:   bool,
  pub front_timeout:  u32,
  pub back_timeout:   u32,
  pub connect_timeout: u32,
}

#[derive(Debug,Clone,PartialEq,Eq,Hash, Serialize, Deserialize)]
pub enum MetricsConfiguration {
    Enabled(bool),
    EnabledTimeMetrics(bool),
    Clear,
}

#[derive(Debug,Clone,PartialEq,Eq,Hash, Serialize, Deserialize)]
#[serde(tag = "type", content = "data", rename_all = "SCREAMING_SNAKE_CASE")]
pub enum Query {
  Applications(QueryApplicationType),
  Certificates(QueryCertificateType),
  Metrics(QueryMetricsType),
  ApplicationsHashes,
}

#[derive(Debug,Clone,PartialEq,Eq,Hash, Serialize, Deserialize)]
#[serde(tag = "type", content = "data", rename_all = "SCREAMING_SNAKE_CASE")]
pub enum QueryApplicationType {
  ClusterId(String),
  Domain(QueryApplicationDomain)
}

#[derive(Debug,Clone,PartialEq,Eq,Hash, Serialize, Deserialize)]
pub struct QueryApplicationDomain {
  pub hostname: String,
  pub path: Option<String>
}

#[derive(Debug,Clone,PartialEq,Eq,Hash, Serialize, Deserialize)]
#[serde(tag = "type", content = "data", rename_all = "SCREAMING_SNAKE_CASE")]
pub enum QueryCertificateType {
  All,
  Domain(String),
  Fingerprint(Vec<u8>),
}

#[derive(Debug,Clone,PartialEq,Eq,Hash, Serialize, Deserialize)]
#[serde(tag = "type", content = "data", rename_all = "SCREAMING_SNAKE_CASE")]
pub enum QueryMetricsType {
    List,
    Cluster { metrics: Vec<String>, clusters: Vec<String>, date: Option<i64>, },
    // tuple cluster_id, backend_id
    Backend { metrics: Vec<String>, backends: Vec<(String, String)>, date: Option<i64>, },
}

#[derive(Debug,Clone,PartialEq,Eq, Serialize, Deserialize)]
#[serde(tag = "type", content = "data", rename_all = "SCREAMING_SNAKE_CASE")]
pub enum QueryAnswer {
  Applications(Vec<QueryAnswerApplication>),
  /// application id, hash of application information
  ApplicationsHashes(BTreeMap<String, u64>),
  Certificates(QueryAnswerCertificate),
  Metrics(QueryAnswerMetrics),
}

#[derive(Debug, Clone, PartialEq, Eq, Hash, Serialize, Deserialize)]
pub struct QueryAnswerApplication {
  pub configuration:   Option<Cluster>,
  pub http_frontends:  Vec<HttpFrontend>,
  pub https_frontends: Vec<HttpFrontend>,
  pub tcp_frontends:   Vec<TcpFrontend>,
  pub backends:        Vec<Backend>,
}

impl Default for QueryAnswerApplication {
  fn default() -> QueryAnswerApplication {
    QueryAnswerApplication {
      configuration: None,
      http_frontends: vec!(),
      https_frontends: vec!(),
      tcp_frontends: vec!(),
      backends: vec!()
    }
  }
}

#[derive(Debug, Clone, PartialEq, Eq, Serialize, Deserialize)]
pub enum QueryAnswerCertificate {
  /// returns a list of domain -> fingerprint
  All(HashMap<SocketAddr, BTreeMap<String, Vec<u8>>>),
  /// returns a fingerprint
  Domain(HashMap<SocketAddr, Option<(String, Vec<u8>)>>),
  /// returns the certificate
  Fingerprint(Option<(String, Vec<String>)>),
}

#[derive(Debug, Clone, PartialEq, Eq, Serialize, Deserialize)]
pub enum QueryAnswerMetrics {
    List(Vec<String>),
    /// cluster_id -> (key -> metric)
    Cluster(BTreeMap<String, BTreeMap<String, FilteredData>>),
    /// cluster_id -> (backend_id -> (key -> metric))
    Backend(BTreeMap<String, BTreeMap<String, BTreeMap<String, FilteredData>>>),
}

impl ProxyRequestData {
  pub fn get_topics(&self) -> HashSet<Topic> {
    match *self {
      ProxyRequestData::AddCluster(_)          => [Topic::HttpProxyConfig, Topic::HttpsProxyConfig, Topic::TcpProxyConfig].iter().cloned().collect(),
      ProxyRequestData::RemoveCluster{cluster_id: _} => [Topic::HttpProxyConfig, Topic::HttpsProxyConfig, Topic::TcpProxyConfig].iter().cloned().collect(),
      ProxyRequestData::AddHttpFrontend(_)     => [Topic::HttpProxyConfig].iter().cloned().collect(),
      ProxyRequestData::RemoveHttpFrontend(_)  => [Topic::HttpProxyConfig].iter().cloned().collect(),
      ProxyRequestData::AddHttpsFrontend(_)    => [Topic::HttpsProxyConfig].iter().cloned().collect(),
      ProxyRequestData::RemoveHttpsFrontend(_) => [Topic::HttpsProxyConfig].iter().cloned().collect(),
      ProxyRequestData::AddCertificate(_)      => [Topic::HttpsProxyConfig].iter().cloned().collect(),
      ProxyRequestData::AddClientCA(_)         => [Topic::HttpsProxyConfig].iter().cloned().collect(),
      ProxyRequestData::RemoveClientCA(_)      => [Topic::HttpsProxyConfig].iter().cloned().collect(),
      ProxyRequestData::ReplaceCertificate(_)  => [Topic::HttpsProxyConfig].iter().cloned().collect(),
      ProxyRequestData::RemoveCertificate(_)   => [Topic::HttpsProxyConfig].iter().cloned().collect(),
      ProxyRequestData::AddTcpFrontend(_)      => [Topic::TcpProxyConfig].iter().cloned().collect(),
      ProxyRequestData::RemoveTcpFrontend(_)   => [Topic::TcpProxyConfig].iter().cloned().collect(),
      ProxyRequestData::AddBackend(_)          => [Topic::HttpProxyConfig, Topic::HttpsProxyConfig, Topic::TcpProxyConfig].iter().cloned().collect(),
      ProxyRequestData::RemoveBackend(_)       => [Topic::HttpProxyConfig, Topic::HttpsProxyConfig, Topic::TcpProxyConfig].iter().cloned().collect(),
      ProxyRequestData::AddHttpListener(_)     => [Topic::HttpProxyConfig].iter().cloned().collect(),
      ProxyRequestData::AddHttpsListener(_)    => [Topic::HttpsProxyConfig].iter().cloned().collect(),
      ProxyRequestData::AddTcpListener(_)      => [Topic::TcpProxyConfig].iter().cloned().collect(),
      ProxyRequestData::RemoveListener(_)      => [Topic::HttpProxyConfig, Topic::HttpsProxyConfig, Topic::TcpProxyConfig].iter().cloned().collect(),
      ProxyRequestData::ActivateListener(_)    => [Topic::HttpProxyConfig, Topic::HttpsProxyConfig, Topic::TcpProxyConfig].iter().cloned().collect(),
      ProxyRequestData::DeactivateListener(_)  => [Topic::HttpProxyConfig, Topic::HttpsProxyConfig, Topic::TcpProxyConfig].iter().cloned().collect(),
      ProxyRequestData::Query(_)               => [Topic::HttpsProxyConfig].iter().cloned().collect(),
      ProxyRequestData::SoftStop               => [Topic::HttpProxyConfig, Topic::HttpsProxyConfig, Topic::TcpProxyConfig].iter().cloned().collect(),
      ProxyRequestData::HardStop               => [Topic::HttpProxyConfig, Topic::HttpsProxyConfig, Topic::TcpProxyConfig].iter().cloned().collect(),
      ProxyRequestData::Status                 => [Topic::HttpProxyConfig, Topic::HttpsProxyConfig, Topic::TcpProxyConfig].iter().cloned().collect(),
      ProxyRequestData::Metrics(_)             => HashSet::new(),
      ProxyRequestData::Logging(_)             => [Topic::HttpsProxyConfig, Topic::HttpProxyConfig, Topic::TcpProxyConfig].iter().cloned().collect(),
      ProxyRequestData::ReturnListenSockets    => HashSet::new(),
    }
  }
}

#[derive(Debug,Clone,PartialEq,Eq,Hash)]
pub enum Topic {
    HttpProxyConfig,
    HttpsProxyConfig,
    TcpProxyConfig
}

#[cfg(test)]
mod tests {
  use super::*;
  use serde_json;

  #[test]
  fn add_front_test() {
    let raw_json = r#"{"type": "ADD_HTTP_FRONTEND", "data": {"route": { "CLUSTER_ID": "xxx"}, "hostname": "yyy", "path": {"PREFIX": "xxx"}, "address": "127.0.0.1:4242", "sticky_session": false}}"#;
    let command: ProxyRequestData = serde_json::from_str(raw_json).expect("could not parse json");
    println!("{:?}", command);
    assert!(command == ProxyRequestData::AddHttpFrontend(HttpFrontend{
      route: Route::ClusterId(String::from("xxx")),
      hostname: String::from("yyy"),
      path: PathRule::Prefix(String::from("xxx")),
      method: None,
      address: "127.0.0.1:4242".parse().unwrap(),
      position: RulePosition::Tree,
    }));
  }

  #[test]
  fn remove_front_test() {
    let raw_json = r#"{"type": "REMOVE_HTTP_FRONTEND", "data": {"route": {"CLUSTER_ID": "xxx"}, "hostname": "yyy", "path": {"PREFIX": "xxx"}, "address": "127.0.0.1:4242"}}"#;
    let command: ProxyRequestData = serde_json::from_str(raw_json).expect("could not parse json");
    println!("{:?}", command);
    assert!(command == ProxyRequestData::RemoveHttpFrontend(HttpFrontend{
      route: Route::ClusterId(String::from("xxx")),
      hostname: String::from("yyy"),
      path: PathRule::Prefix(String::from("xxx")),
      method: None,
      address: "127.0.0.1:4242".parse().unwrap(),
      position: RulePosition::Tree,
    }));
  }


  #[test]
  fn add_backend_test() {
    let raw_json = r#"{"type": "ADD_BACKEND", "data": {"cluster_id": "xxx", "backend_id": "xxx-0", "address": "0.0.0.0:8080", "load_balancing_parameters": { "weight": 0 }}}"#;
    let command: ProxyRequestData = serde_json::from_str(raw_json).expect("could not parse json");
    println!("{:?}", command);
    assert!(command == ProxyRequestData::AddBackend(Backend{
      cluster_id: String::from("xxx"),
      backend_id: String::from("xxx-0"),
      address: "0.0.0.0:8080".parse().unwrap(),
      sticky_id: None,
      load_balancing_parameters: Some(LoadBalancingParams{ weight: 0 }),
      backup: None,
    }));
  }

  #[test]
  fn remove_backend_test() {
    let raw_json = r#"{"type": "REMOVE_BACKEND", "data": {"cluster_id": "xxx", "backend_id": "xxx-0", "address": "0.0.0.0:8080"}}"#;
    let command: ProxyRequestData = serde_json::from_str(raw_json).expect("could not parse json");
    println!("{:?}", command);
    assert!(command == ProxyRequestData::RemoveBackend(RemoveBackend {
      cluster_id: String::from("xxx"),
      backend_id: String::from("xxx-0"),
      address: "0.0.0.0:8080".parse().unwrap(),
    }));
  }

  #[test]
  fn http_front_crash_test() {
    let raw_json = r#"{"type": "ADD_HTTP_FRONTEND", "data": {"route": {"CLUSTER_ID": "aa"}, "hostname": "cltdl.fr", "path": {"PREFIX": ""}, "address": "127.0.0.1:4242"}}"#;
    let command: ProxyRequestData = serde_json::from_str(raw_json).expect("could not parse json");
    println!("{:?}", command);
    assert!(command == ProxyRequestData::AddHttpFrontend(HttpFrontend{
      route: Route::ClusterId(String::from("aa")),
      hostname: String::from("cltdl.fr"),
      path: PathRule::Prefix(String::from("")),
      method: None,
      address: "127.0.0.1:4242".parse().unwrap(),
      position: RulePosition::Tree,
    }));
  }

  #[test]
  fn http_front_crash_test2() {
    let raw_json = r#"{"route": {"CLUSTER_ID": "aa"}, "hostname": "cltdl.fr", "path": {"PREFIX": ""}, "address": "127.0.0.1:4242" }"#;
    let front: HttpFrontend = serde_json::from_str(raw_json).expect("could not parse json");
    println!("{:?}",front);
    assert!(front == HttpFrontend{
      route: Route::ClusterId(String::from("aa")),
      hostname: String::from("cltdl.fr"),
      path: PathRule::Prefix(String::from("")),
      method: None,
      address: "127.0.0.1:4242".parse().unwrap(),
      position: RulePosition::Tree,
    });
  }
}<|MERGE_RESOLUTION|>--- conflicted
+++ resolved
@@ -150,12 +150,9 @@
     ReplaceCertificate(ReplaceCertificate),
     RemoveCertificate(RemoveCertificate),
 
-<<<<<<< HEAD
     AddClientCA(AddClientCa),
     RemoveClientCA(RemoveClientCa),
 
-=======
->>>>>>> e11c6641
     AddTcpFrontend(TcpFrontend),
     RemoveTcpFrontend(TcpFrontend),
 
@@ -336,7 +333,6 @@
 }
 
 #[derive(Debug,Clone,PartialEq,Eq,Hash, Serialize, Deserialize)]
-<<<<<<< HEAD
 pub struct AddClientCa {
     pub front:       SocketAddr,
     pub certificate: String,
@@ -346,13 +342,11 @@
 }
 #[derive(Debug,Clone,PartialEq,Eq,Hash, Serialize, Deserialize)]
 pub struct RemoveClientCa {
-    pub front:       SocketAddr,
-    pub fingerprint: CertFingerprint,
-}
-
-#[derive(Debug,Clone,PartialEq,Eq,Hash, Serialize, Deserialize)]
-=======
->>>>>>> e11c6641
+    pub address:     SocketAddr,
+    pub fingerprint: CertificateFingerprint,
+}
+
+#[derive(Debug,Clone,PartialEq,Eq,Hash, Serialize, Deserialize)]
 pub struct RemoveCertificate {
     pub address:     SocketAddr,
     pub fingerprint: CertificateFingerprint,
