use pool_crate::Reset;
use std::io::{self,Write};
use std::cmp::{min,max};
use std::{fmt,str};
use pool::{Pool,Checkout};

#[derive(Debug,PartialEq,Clone)]
pub enum InputElement {
  /// length in the stream
  Slice(usize),
  Splice(usize), // x bytes copied in kernel
}

#[derive(Debug,PartialEq,Clone)]
pub enum OutputElement {
  /// length in the stream
  Slice(usize),
  Delete(usize),
  Insert(Vec<u8>),
  Splice(usize), // should copy x bytes from kernel to socket
}

/// The BufferQueue has two roles: holding incoming data, and indicating
/// which data will go out. When new data arrives, it is added at the
/// end of the internal buffer. This new data is then eventually parsed or
/// handled in some way by external code. The external code then adds
/// element to the queue, indicating what to do with the data:
///   - copy a subset of the input data (and advance if needed)
///   - insert external data, like a HTTP header
///   - splice out of the kernel some data that was spliced in
///
/// position is the index in the stream of data already handled.
/// it corresponds to the beginning of available data in the Buffer
/// a Slice(begin, end) would point to buffer.data()[begin-position..end-position]
/// (in the easiest case)
///
/// unparsed_position is the index in the stream of data that was
/// not parsed yet
///
/// The buffer's available data may be smaller than `end - begin`.
/// It can happen if the parser indicated we need to copy more data than is available,
/// like with a content length
///
/// should the buffer queue indicate how much data it needs?
pub struct BufferQueue {
  /// position of buffer start in stream
  pub buffer_position:        usize,
  pub parsed_position:        usize,
  pub start_parsing_position: usize,
  pub buffer:                 Checkout,
  /// Vec<(start, length)>
  pub input_queue:            Vec<InputElement>,
  pub output_queue:           Vec<OutputElement>,
}

impl BufferQueue {
  pub fn with_buffer(buffer: Checkout) -> BufferQueue {
    BufferQueue {
      buffer_position:        0,
      parsed_position:        0,
      start_parsing_position: 0,
      input_queue:            Vec::with_capacity(8),
      output_queue:           Vec::with_capacity(8),
      buffer,
    }
  }

  pub fn invariant(&self) {
    debug_assert!(self.buffer_position <= self.parsed_position,
      "buffer_position {} should be smaller than parsed_position {}",
      self.buffer_position, self.parsed_position);
    debug_assert!(self.parsed_position <= self.start_parsing_position,
      "parsed_position {} should be smaller than start_parsing_position {}",
      self.parsed_position, self.start_parsing_position);
  }

  pub fn available_input_data(&self) -> usize {
    self.input_queue.iter().fold(0, |acc, el| {
      acc + match el {
        &InputElement::Slice(sz) | &InputElement::Splice(sz) => sz
      }
    })
  }

  pub fn sliced_input(&mut self, count: usize) {
    let needed = self.start_parsing_position - self.parsed_position;
    if needed > 0 {
      if count > needed {
        self.parsed_position = self.start_parsing_position;
        self.input_queue.push(InputElement::Slice(count - needed));
      } else if count <= needed {
        self.parsed_position += count;
      }
    } else if count > 0 {
      self.input_queue.push(InputElement::Slice(count));
    }

    self.invariant();
    //println!("sliced_input: buffer size: {}, parsed_position: {} start_parsing_position: {}, input_queue: {:?}, output_queue: {:?}",
    //  self.buffer.available_data(), self.parsed_position, self.start_parsing_position,
    //  self.input_queue, self.output_queue);
  }

  pub fn spliced_input(&mut self, count: usize) {
    //FIXME: do the same thing with needed data as in sliced_input
    if count > 0 {
      self.input_queue.push(InputElement::Splice(count));
    }
  }

  pub fn needs_input(&self) -> bool {
    self.start_parsing_position > self.parsed_position
  }

  pub fn can_restart_parsing(&self) -> bool {
    self.start_parsing_position == self.buffer_position
  }

  pub fn empty(&self) -> bool {
    self.input_queue.is_empty() && self.output_queue.is_empty() && self.buffer.empty()
  }

  pub fn merge_input_slices(&self) -> usize {
    let mut acc = 0usize;
    for el in self.input_queue.iter() {
      match el {
        &InputElement::Splice(_) => break,
        &InputElement::Slice(sz) => acc += sz,
      }
    }

    assert!(acc <= self.buffer.available_data(), "the merged input slices can't be larger than current data in buffer");
    acc
  }

  pub fn input_data_size(&self) -> usize {
    let mut acc = 0usize;
    for el in self.input_queue.iter() {
      match el {
        &InputElement::Splice(sz) => acc += sz,
        &InputElement::Slice(sz)  => acc += sz,
      }
    }
    acc
  }

  pub fn unparsed_data(&self) -> &[u8] {
    let largest_size = self.merge_input_slices();
    //println!("buffer: {}, parsed: {}", self.buffer_position, self.parsed_position);
    let start = self.parsed_position - self.buffer_position;
    if largest_size == 0 || start >= self.buffer.available_data() {
      return &self.buffer.data()[0..0];
    }
    //println!("available buffer data: {}, buffer position: {}, parsed_position: {}, start: {}, merged slices size: {}",
    //  self.buffer.available_data(), self.buffer_position,
    //self.parsed_position, start, largest_size);
    let end = max(self.buffer.available_data(), start+largest_size);
    &self.buffer.data()[start..end]
  }

  /// should only be called with a count inferior to self.input_data_size()
  pub fn consume_parsed_data(&mut self, size: usize) {
    //FIXME: to_consume must contain unparsed_position - parsed_position ?
    let mut to_consume = size;
    while to_consume > 0 {
      let new_first_element = match self.input_queue.first() {
        None => {
          //assert!(to_consume == 0, "no more element in queue, we should not ask to consume {} more bytes", to_consume);
          break;
        },
        Some(&InputElement::Slice(sz)) => {
          if to_consume >= sz {
            to_consume -= sz;
            None
          } else {
            let new_element = InputElement::Slice(sz - to_consume);
            to_consume = 0;
            Some(new_element)
          }
        },
        Some(&InputElement::Splice(sz)) => {
          if to_consume >= sz {
            to_consume -= sz;
            None
          } else {
            panic!("we should not start parsing from inside a splicing buffer. But what if consume_parsed_data was called during a parsing loop? Should only call consume_parsed_data after the parsing loop finished");
          }
        },
      };

      match new_first_element {
        None     => { self.input_queue.remove(0); },
        Some(el) => { self.input_queue[0] = el; },
      };
    }

    self.parsed_position        += size - to_consume;
    self.start_parsing_position += size;
    self.invariant();
  }


  pub fn slice_output(&mut self, count: usize) {
    self.output_queue.push(OutputElement::Slice(count));
  }

  pub fn delete_output(&mut self, count: usize) {
    self.output_queue.push(OutputElement::Delete(count));
  }

  pub fn splice_output(&mut self, count: usize) {
    self.output_queue.push(OutputElement::Splice(count));
  }

  pub fn insert_output(&mut self, v: Vec<u8>) {
    self.output_queue.push(OutputElement::Insert(v));
  }

  pub fn has_output_data(&self) -> bool {
    self.output_queue.len() > 0
  }

  pub fn output_data_size(&self) -> usize {
    let mut acc = 0usize;
    let mut available_buffer_size = self.buffer.available_data();

    for el in self.output_queue.iter() {
      match el {
        &OutputElement::Splice(sz)    => acc += sz,
        &OutputElement::Slice(sz)     => {
          if available_buffer_size >= sz {
            acc += sz;
            available_buffer_size -= sz;
          } else {
            let advance = sz - available_buffer_size;
            acc += advance;
            return acc;
          }
        },
        &OutputElement::Insert(ref v) => acc += v.len(),
        &OutputElement::Delete(sz)    => {
          if available_buffer_size >=sz {
            available_buffer_size -= sz;
          } else {
            return acc;
          }
        },
      }
    }
    acc
  }

  pub fn merge_output_slices(&self) -> usize {
    let mut acc = 0usize;
    for el in self.output_queue.iter() {
      match el {
        &OutputElement::Slice(sz) => acc += sz,
        _ => break,
      }
    }

    assert!(acc <= self.buffer.available_data(), "the merged output slices can't be larger than current data in buffer");
    acc
  }

  pub fn merge_output_deletes(&self) -> usize {
    let mut acc = 0usize;
    for el in self.output_queue.iter() {
      match el {
        &OutputElement::Delete(sz) => acc += sz,
        _ => break,
      }
    }

    assert!(acc <= self.buffer.available_data(), "the merged output deletes can't be larger than current data in buffer");
    acc
  }


  pub fn next_output_data(&self) -> &[u8] {
    let it = self.output_queue.iter();
    //first, calculate how many bytes we need to jump
    let mut start         = 0usize;
    let mut largest_size  = 0usize;
    let mut delete_ended  = false;
    //println!("NEXT OUTPUT DATA:\nqueue:\n{:?}\nbuffer:\n{}", self.output_queue, self.buffer.data().to_hex(16));
    for el in it {
      //println!("start={}, length={}, el = {:?}", start, largest_size, el);
      if !delete_ended {
        match el {
          &OutputElement::Delete(sz) => start += sz,
          _ => {
            delete_ended = true;
            match el {
              &OutputElement::Slice(sz)     => largest_size += sz,
              &OutputElement::Insert(ref v) => return &v[..],
              _ => break,
            }
          },
        }
      } else {
        match el {
          &OutputElement::Slice(sz) => largest_size += sz,
          _ => break,
        }
      }
    }

    //println!("buffer data: {:?}", self.buffer.data());
    //println!("calculated start={}, length={}", start, largest_size);
    //FIXME: should not be larger than the buffer
    let length = self.buffer.available_data();
    if start > length {
      &self.buffer.data()[0..0]
    } else {
      let end = min(start+largest_size, length);
      &self.buffer.data()[start..end]
    }
  }

  pub fn as_ioslice(&self) -> Vec<std::io::IoSlice> {
    let mut res = Vec::new();

    let it = self.output_queue.iter();
    //first, calculate how many bytes we need to jump
    let mut start         = 0usize;
    let length = self.buffer.available_data();
    //println!("NEXT OUTPUT DATA:\nqueue:\n{:?}\nbuffer:\n{}", self.output_queue, self.buffer.data().to_hex(16));
    let mut _complete_size = 0;
    for el in it {
      match el {
        &OutputElement::Delete(sz) => start += sz,
        &OutputElement::Slice(sz)  => {
          //println!("Slice({})", sz);
          if sz == 0 {
            continue
          }
          let end = min(start+sz, length);
          let i = std::io::IoSlice::new(&self.buffer.data()[start..end]);
          //println!("iovec size: {}", i.len());
          res.push(i);
          //complete_size += i.len();
          start = end;
          if end == length {
            break;
          }
        }
        &OutputElement::Insert(ref v) => {
          if v.is_empty() {
            continue
          }
          let i = std::io::IoSlice::new(&v[..]);
          //println!("got Insert with {} bytes", v.len());
          res.push(i);
          //complete_size += i.len();
        },
        &OutputElement::Splice(_sz)  => { unimplemented!("splice not used in ioslice") },
      }
    }

    //println!("returning iovec: {:?}", res);
    //println!("returning iovec with {} bytes", complete_size);
    res
  }

  /// should only be called with a count inferior to self.input_data_size()
  pub fn consume_output_data(&mut self, size: usize) {
    let mut to_consume = size;
    while to_consume > 0 {
      let new_first_element = match self.output_queue.first() {
        None => {
          assert!(to_consume == 0, "no more element in queue, we should not ask to consume {} more bytes", to_consume);
          break;
        },
        Some(&OutputElement::Slice(sz)) => {

          if to_consume >= sz {
            to_consume -= sz;
            self.buffer_position += sz;
            self.buffer.consume(sz);
            None
          } else {
            let new_element = OutputElement::Slice(sz - to_consume);
            self.buffer_position += to_consume;
            self.buffer.consume(to_consume);
            to_consume = 0;
            Some(new_element)
          }
        },
        Some(&OutputElement::Delete(sz)) => {
          self.buffer_position += sz;
          //FIXME: what if we can't delete that much data?
          self.buffer.consume(sz);
          None
        },
        Some(&OutputElement::Splice(sz)) => {
          if to_consume >= sz {
            to_consume -= sz;
            None
          } else {
            let new_element = OutputElement::Splice(sz - to_consume);
            to_consume = 0;
            Some(new_element)
          }
        },
        Some(&OutputElement::Insert(ref v)) => {
          if to_consume >= v.len() {
            to_consume = to_consume - v.len();
            None
          } else {
            let new_element = OutputElement::Insert(Vec::from(&v[to_consume..]));
            to_consume = 0;
            Some(new_element)
          }
        },
      };

      match new_first_element {
        None     => { self.output_queue.remove(0); },
        Some(el) => { self.output_queue[0] = el; },
      };
    }
    self.invariant();
  }

  pub fn print_unparsed(&self) {
    println!("{:?}", str::from_utf8(self.unparsed_data()));
  }

  pub fn print_and_consume_output(&mut self) {
    while self.output_data_size() > 0 {
      println!("{:?}", str::from_utf8(self.next_output_data()));
      let len = self.next_output_data().len();
      self.consume_output_data(len);
    }
  }
}

impl Write for BufferQueue {
  fn write(&mut self, buf: &[u8]) -> io::Result<usize> {
    match self.buffer.write(buf) {
      Err(e) => Err(e),
      Ok(sz) => {
        if sz > 0 {
          self.input_queue.push(InputElement::Slice(sz));
        }
        Ok(sz)
      }
    }
  }

  fn flush(&mut self) -> io::Result<()> {
    Ok(())
  }
}

impl Reset for BufferQueue {
  fn reset(&mut self) {
    self.parsed_position = 0;
    self.buffer_position = 0;
    self.start_parsing_position = 0;
    self.buffer.reset();
    self.input_queue.clear();
    self.output_queue.clear();
  }
}

impl fmt::Debug for BufferQueue {
  fn fmt(&self, f: &mut fmt::Formatter) -> fmt::Result {
    //let b: &Buffer = &self.buffer;
    write!(f, "BufferQueue {{\nbuffer_position: {},\nparsed_position: {},\nstart_parsing_position: {},\ninput_queue: {:?},\noutput_queue:{:?},\nbuffer: {:?}\n}}",
    self.buffer_position, self.parsed_position, self.start_parsing_position,
    self.input_queue, self.output_queue, /*b*/ ())
  }
}


pub fn buf_with_capacity(capacity: usize) -> (Pool, BufferQueue) {
  let mut pool = Pool::with_capacity(1, capacity, 16384);
  let b = BufferQueue::with_buffer(pool.checkout().unwrap());
  (pool, b)
}

#[cfg(test)]
mod tests {
  use super::*;
  use sozu_command::buffer::fixed::Buffer;
  use nom::HexDisplay;
  use std::io::Write;

  #[test]
  #[cfg(target_pointer_width = "64")]
  fn size_test() {
    assert_size!(BufferQueue, 88);
    assert_size!(Buffer, 16);
  }

  #[test]
  fn consume() {
    let (_pool, mut b) = buf_with_capacity(10);
    b.buffer.write(&b"ABCDEFGHIJ"[..]).unwrap();
    b.buffer.fill(10);
    b.input_queue.push(InputElement::Slice(10));
    /*let mut b = BufferQueue {
      parsed_position:        0,
      buffer_position:        0,
      start_parsing_position: 0,
      buffer:                 Buffer::from_slice(b"ABCDEFGHIJ"),
      input_queue:            vec!(InputElement::Slice(10)),
      output_queue:           vec!()
    };*/

<<<<<<< HEAD
=======
    // the pool will align the buffer to 16 bytes so there are trailing zeroes
>>>>>>> e11c6641
    assert_eq!(b.unparsed_data(), &b"ABCDEFGHIJ\0\0\0\0\0\0\0\0\0\0"[..]);
    b.consume_parsed_data(4);
    assert_eq!(b.parsed_position, 4);
    assert_eq!(b.start_parsing_position, 4);
    assert_eq!(b.input_queue, vec!(InputElement::Slice(6)));
    println!("TEST[{}]", line!());
    assert_eq!(b.unparsed_data(), &b"EFGHIJ\0\0\0\0\0\0\0\0\0\0"[..]);
    println!("TEST[{}]", line!());

    b.slice_output(4);
    assert_eq!(b.output_queue, vec!(OutputElement::Slice(4)));

    b.insert_output(Vec::from(&b"test"[..]));
    assert_eq!(b.output_queue, vec!(
        OutputElement::Slice(4),
        OutputElement::Insert(Vec::from(&b"test"[..]))
      )
    );
    assert_eq!(b.next_output_data(), &b"ABCD"[..]);

    println!("before consume: {:?}", b);
    b.consume_output_data(2);
    println!("after consume: {:?}", b);
    println!("next output data: {}", b.next_output_data().to_hex(8));
    assert_eq!(b.next_output_data(), &b"CD"[..]);

    println!("TEST[{}]", line!());
    b.consume_parsed_data(8);
    assert_eq!(b.parsed_position, 10);
    assert_eq!(b.start_parsing_position, 12);
    assert_eq!(b.input_queue, vec!());

    println!("TEST[{}]", line!());
    assert_eq!(b.unparsed_data(), &b""[..]);
    println!("TEST[{}]", line!());

    println!("**test**");
    b.consume_output_data(2);
    assert_eq!(b.next_output_data(), &b"test"[..]);
    b.consume_output_data(2);
    assert_eq!(b.next_output_data(), &b"st"[..]);

    b.delete_output(2);
    b.slice_output(4);
    assert_eq!(
      b.output_queue,
      vec!(
        OutputElement::Insert(Vec::from(&b"st"[..])),
        OutputElement::Delete(2),
        OutputElement::Slice(4)
      )
    );

    b.consume_output_data(2);
    assert_eq!(
      b.output_queue,
      vec!(
        OutputElement::Delete(2),
        OutputElement::Slice(4)
      )
    );
    assert_eq!(b.next_output_data(), &b"GHIJ"[..]);

    b.consume_output_data(1);
    assert_eq!(
      b.output_queue,
      vec!(
        OutputElement::Slice(3)
      )
    );
    assert_eq!(b.next_output_data(), &b"HIJ"[..]);

    b.write(&b"KLMNOP"[..]).unwrap();
  }
}<|MERGE_RESOLUTION|>--- conflicted
+++ resolved
@@ -510,10 +510,7 @@
       output_queue:           vec!()
     };*/
 
-<<<<<<< HEAD
-=======
     // the pool will align the buffer to 16 bytes so there are trailing zeroes
->>>>>>> e11c6641
     assert_eq!(b.unparsed_data(), &b"ABCDEFGHIJ\0\0\0\0\0\0\0\0\0\0"[..]);
     b.consume_parsed_data(4);
     assert_eq!(b.parsed_position, 4);
