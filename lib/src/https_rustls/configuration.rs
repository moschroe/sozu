use std::sync::Arc;
use std::rc::Rc;
use std::cell::RefCell;
use mio::*;
use mio::net::*;
use std::os::unix::io::{AsRawFd};
use std::io::ErrorKind;
use std::collections::HashMap;
use slab::Slab;
use std::net::SocketAddr;
use std::str::from_utf8_unchecked;
use rustls::{ServerConfig, ServerSession, NoClientAuth, ProtocolVersion,
  ALL_CIPHERSUITES};
use time::Duration;

use sozu_command::scm_socket::ScmSocket;
use sozu_command::proxy::{Cluster,
  ProxyRequestData,HttpFrontend,HttpsListener,ProxyRequest,ProxyResponse,
  ProxyResponseStatus,AddCertificate,RemoveCertificate,ReplaceCertificate,
<<<<<<< HEAD
  TlsVersion,ProxyResponseData,Query, QueryCertificateType,QueryAnswer, AddClientCa, RemoveClientCa,
=======
  TlsVersion,ProxyResponseData,Query, QueryCertificateType,QueryAnswer,
>>>>>>> e11c6641
  QueryAnswerCertificate,Route};
use sozu_command::logging;
use sozu_command::ready::Ready;

use protocol::http::{parser::{RRequestLine, hostname_and_port, Method}, answers::HttpAnswers};
use pool::Pool;
use {ClusterId,ConnectionError,Protocol,
  ProxySession,ProxyConfiguration,AcceptError,BackendConnectAction,BackendConnectionStatus};
use backends::BackendMap;
use server::{Server,ProxyChannel,ListenToken,SessionToken,ListenSession,CONN_RETRIES};
use socket::server_bind;
use router::Router;
use protocol::StickySession;
use protocol::http::DefaultAnswerStatus;
use util::UnwrapLog;

use super::resolver::CertificateResolverWrapper;
use super::session::Session;

#[derive(Debug,Clone,PartialEq,Eq)]
pub struct TlsApp {
  pub cluster_id:           String,
  pub hostname:         String,
  pub path_begin:       String,
}

pub type HostName  = String;
pub type PathBegin = String;

pub struct Listener {
  listener:   Option<TcpListener>,
  address:    SocketAddr,
  fronts:     Router,
  answers:    Rc<RefCell<HttpAnswers>>,
  config:     HttpsListener,
  ssl_config: Arc<ServerConfig>,
  resolver:   Arc<CertificateResolverWrapper>,
  client_verifier: Arc<DynamicClientCertificateVerifierWrapper>,
  pub token:  Token,
  active:     bool,
}

impl Listener {
  pub fn new(config: HttpsListener, token: Token) -> Listener {

    // panic!("trace creation of Listener...");
    eprintln!("Listener::new(config): {:#?}", config);
    let client_verifier = DynamicClientCertificateVerifierWrapper::in_arc(config.verify_tlsclients);
    // let mut server_config = ServerConfig::new(NoClientAuth::new());
    let mut server_config = ServerConfig::new(client_verifier.clone());
    server_config.versions = config.versions.iter().map(|version| {
      match version {
        TlsVersion::SSLv2 => ProtocolVersion::SSLv2,
        TlsVersion::SSLv3 => ProtocolVersion::SSLv3,
        TlsVersion::TLSv1_0 => ProtocolVersion::TLSv1_0,
        TlsVersion::TLSv1_1 => ProtocolVersion::TLSv1_1,
        TlsVersion::TLSv1_2 => ProtocolVersion::TLSv1_2,
        TlsVersion::TLSv1_3 => ProtocolVersion::TLSv1_3,
      }
    }).collect();

    let resolver = Arc::new(CertificateResolverWrapper::new());
    server_config.cert_resolver = resolver.clone();

    //FIXME: we should have another way than indexes in ALL_CIPHERSUITES,
    //but rustls does not export the static SupportedCipherSuite instances yet
    if !config.rustls_cipher_list.is_empty() {
      let mut ciphers = Vec::new();
      for cipher in config.rustls_cipher_list.iter() {
        match cipher.as_str() {
          "TLS13_CHACHA20_POLY1305_SHA256" => ciphers.push(ALL_CIPHERSUITES[0]),
          "TLS13_AES_256_GCM_SHA384" => ciphers.push(ALL_CIPHERSUITES[1]),
          "TLS13_AES_128_GCM_SHA256" => ciphers.push(ALL_CIPHERSUITES[2]),
          "TLS_ECDHE_ECDSA_WITH_CHACHA20_POLY1305_SHA256" => ciphers.push(ALL_CIPHERSUITES[3]),
          "TLS_ECDHE_RSA_WITH_CHACHA20_POLY1305_SHA256" => ciphers.push(ALL_CIPHERSUITES[4]),
          "TLS_ECDHE_ECDSA_WITH_AES_256_GCM_SHA384" => ciphers.push(ALL_CIPHERSUITES[5]),
          "TLS_ECDHE_ECDSA_WITH_AES_128_GCM_SHA256" => ciphers.push(ALL_CIPHERSUITES[6]),
          "TLS_ECDHE_RSA_WITH_AES_256_GCM_SHA384" => ciphers.push(ALL_CIPHERSUITES[7]),
          "TLS_ECDHE_RSA_WITH_AES_128_GCM_SHA256" => ciphers.push(ALL_CIPHERSUITES[8]),
          s => error!("unknown cipher: {:?}", s),
        }
      }
      server_config.ciphersuites = ciphers;
    }

    Listener {
      address:    config.address.clone(),
      fronts:     Router::new(),
      answers:    Rc::new(RefCell::new(HttpAnswers::new(&config.answer_404, &config.answer_503))),
      ssl_config: Arc::new(server_config),
      listener: None,
      config,
      resolver,
      client_verifier,
      token,
      active: false,
    }
  }

  pub fn activate(&mut self, event_loop: &mut Poll, tcp_listener: Option<TcpListener>) -> Option<Token> {
    if self.active {
      return Some(self.token);
    }

    let mut listener = tcp_listener.or_else(|| server_bind(&self.config.address).map_err(|e| {
      error!("could not create listener {:?}: {:?}", self.config.address, e);
    }).ok());


    if let Some(ref mut sock) = listener {
      if let Err(e) = event_loop.registry().register(
          sock,
          self.token, Interest::READABLE
        ) {
        error!("error registering listen socket: {:?}", e);
      }
    } else {
      return None;
    }

    self.listener = listener;
    self.active = true;
    Some(self.token)
  }

  pub fn add_https_front(&mut self, tls_front: HttpFrontend) -> bool {
    self.fronts.add_http_front(tls_front)
  }

  pub fn remove_https_front(&mut self, tls_front: HttpFrontend) -> bool {
    debug!("removing tls_front {:?}", tls_front);
    self.fronts.remove_http_front(tls_front)
  }

  pub fn add_certificate(&mut self, add_certificate: AddCertificate) -> bool {
    (*self.resolver).add_certificate(add_certificate).is_some()
  }

  // FIXME: return an error if the cert is still in use
  pub fn remove_certificate(&mut self, remove_certificate: RemoveCertificate) {
    debug!("removing certificate {:?}", remove_certificate);
    (*self.resolver).remove_certificate(remove_certificate)
  }

  pub fn replace_certificate(&mut self, replace_certificate: ReplaceCertificate) {
    debug!("replacing certificate {:?}", replace_certificate);
    let ReplaceCertificate { address, new_certificate, old_fingerprint, old_names, new_names } = replace_certificate;
    let remove = RemoveCertificate {
      address,
      fingerprint: old_fingerprint,
      names: old_names,
    };
    let add = AddCertificate {
      address,
      certificate: new_certificate,
      names: new_names,
    };

    //FIXME: handle results
    (*self.resolver).remove_certificate(remove);
    (*self.resolver).add_certificate(add);
  }

<<<<<<< HEAD
  pub fn add_client_ca(&mut self, add: AddClientCa) -> Result<CertFingerprint, String> {
    self.client_verifier.add_client_ca(add)
  }

  pub fn remote_client_ca(&mut self, remove: RemoveClientCa) -> Result<(), String> {
    self.client_verifier.remove_client_ca(remove)
  }

=======
>>>>>>> e11c6641
  fn accept(&mut self) -> Result<TcpStream, AcceptError> {

    if let Some(ref listener) = self.listener.as_ref() {
      listener.accept().map_err(|e| {
        match e.kind() {
          ErrorKind::WouldBlock => AcceptError::WouldBlock,
          _ => {
            error!("accept() IO error: {:?}", e);
            AcceptError::IoError
          }
        }
      }).map(|(frontend_sock, _)| frontend_sock)
    } else {
      Err(AcceptError::IoError)
    }
  }

  // ToDo factor out with http.rs
  pub fn frontend_from_request(&self, host: &str, uri: &str, method: &Method) -> Option<Route> {
    let host: &str = if let Ok((i, (hostname, _))) = hostname_and_port(host.as_bytes()) {
      if i != &b""[..] {
        error!("invalid remaining chars after hostname");
        return None;
      }

      // it is alright to call from_utf8_unchecked,
      // we already verified that there are only ascii
      // chars in there
      unsafe { from_utf8_unchecked(hostname) }
    } else {
      error!("hostname parsing failed for: '{}'", host);
      return None;
    };

    self.fronts.lookup(host.as_bytes(), uri.as_bytes(), method)
  }

}

pub struct Proxy {
  listeners:      HashMap<Token, Listener>,
  clusters:       HashMap<ClusterId, Cluster>,
  backends:       Rc<RefCell<BackendMap>>,
  pool:           Rc<RefCell<Pool>>,
}

impl Proxy {
  pub fn new(pool: Rc<RefCell<Pool>>, backends: Rc<RefCell<BackendMap>>) -> Proxy {
    Proxy {
      listeners : HashMap::new(),
      clusters: HashMap::new(),
      backends,
      pool,
    }
  }

  pub fn add_listener(&mut self, config: HttpsListener, token: Token) -> Option<Token> {
    if self.listeners.contains_key(&token) {
      None
    } else {
      let listener = Listener::new(config, token);
      self.listeners.insert(listener.token, listener);
      Some(token)
    }
  }

  pub fn remove_listener(&mut self, address: SocketAddr) -> bool {
    let len = self.listeners.len();
    self.listeners.retain(|_, l| l.address != address);

    self.listeners.len() < len
  }

  pub fn activate_listener(&mut self, event_loop: &mut Poll, addr: &SocketAddr, tcp_listener: Option<TcpListener>) -> Option<Token> {
    for listener in self.listeners.values_mut() {
      if &listener.address == addr {
        return listener.activate(event_loop, tcp_listener);
      }
    }
    None
  }

  pub fn give_back_listeners(&mut self) -> Vec<(SocketAddr, TcpListener)> {
    self.listeners.values_mut().filter(|l| l.listener.is_some()).map(|l| {
      (l.address, l.listener.take().unwrap())
    }).collect()
  }

  pub fn give_back_listener(&mut self, address: SocketAddr) -> Option<(Token, TcpListener)> {
    self.listeners.values_mut().find(|l| l.address == address).and_then(|l| {
      l.listener.take().map(|sock| (l.token, sock))
    })
  }

  pub fn add_cluster(&mut self, mut cluster: Cluster) {
    if let Some(answer_503) = cluster.answer_503.take() {
      for l in self.listeners.values_mut() {
        l.answers.borrow_mut().add_custom_answer(&cluster.cluster_id, &answer_503);
      }
    }

    self.clusters.insert(cluster.cluster_id.clone(), cluster);
  }

  pub fn remove_cluster(&mut self, cluster_id: &str) {
    self.clusters.remove(cluster_id);

    for l in self.listeners.values_mut() {
      l.answers.borrow_mut().remove_custom_answer(cluster_id);
    }
  }

  pub fn backend_from_request(&mut self, session: &mut Session, cluster_id: &str,
  front_should_stick: bool) -> Result<TcpStream,ConnectionError> {
    session.http_mut().map(|h| h.set_cluster_id(String::from(cluster_id)));

    let sticky_session = session.http()
      .and_then(|http| http.request.as_ref())
      .and_then(|r| r.get_sticky_session());

    let res = match (front_should_stick, sticky_session) {
      (true, Some(sticky_session)) => {
        self.backends.borrow_mut().backend_from_sticky_session(cluster_id, &sticky_session)
          .map_err(|e| {
            debug!("Couldn't find a backend corresponding to sticky_session {} for app {}", sticky_session, cluster_id);
            e
          })
      },
      _ => self.backends.borrow_mut().backend_from_cluster_id(cluster_id),
    };

    match res {
      Err(e) => {
        session.set_answer(DefaultAnswerStatus::Answer503, None);
        Err(e)
      },
      Ok((backend, conn))  => {
        if front_should_stick {
          let sticky_name = self.listeners[&session.listen_token].config.sticky_name.clone();
          session.http_mut().map(|http| {
            http.sticky_session =
              Some(StickySession::new(backend.borrow().sticky_id.clone().unwrap_or(backend.borrow().backend_id.clone())));
            http.sticky_name = sticky_name;
          });
        }
        session.metrics.backend_id = Some(backend.borrow().backend_id.clone());
        session.metrics.backend_start();

        session.http_mut().map(|http| {
          http.set_backend_id(backend.borrow().backend_id.clone());
        });

        session.backend = Some(backend);

        Ok(conn)
      }
    }
  }

  fn cluster_id_from_request(&mut self, session: &mut Session) -> Result<String, ConnectionError> {
    let listen_token = session.listen_token;

    let h = session.http().and_then(|h| h.request.as_ref()).and_then(|r| r.get_host()).ok_or(ConnectionError::NoHostGiven)?;

    let host: &str = if let Ok((i, (hostname, port))) = hostname_and_port(h.as_bytes()) {
      if i != &b""[..] {
        error!("invalid remaining chars after hostname");
        session.set_answer(DefaultAnswerStatus::Answer400, None);
        return Err(ConnectionError::InvalidHost);
      }

      // it is alright to call from_utf8_unchecked,
      // we already verified that there are only ascii
      // chars in there
      let hostname_str =  unsafe { from_utf8_unchecked(hostname) };

      //FIXME: what if we don't use SNI?
      let servername: Option<String> = session.http()
        .and_then(|h| h.frontend.session.get_sni_hostname()).map(|s| s.to_string());
      if servername.as_ref().map(|s| s.as_str()) != Some(hostname_str) {
        error!("TLS SNI hostname '{:?}' and Host header '{}' don't match", servername, hostname_str);
        unwrap_msg!(session.http_mut()).set_answer(DefaultAnswerStatus::Answer404, None);
        return Err(ConnectionError::HostNotFound);
      }

      //FIXME: we should check that the port is right too

      if port == Some(&b"443"[..]) {
        hostname_str
      } else {
        &h
      }
    } else {
      error!("hostname parsing failed");
      session.set_answer(DefaultAnswerStatus::Answer400, None);
      return Err(ConnectionError::InvalidHost);
    };

    let rl:&RRequestLine = session.http()
      .and_then(|h| h.request.as_ref()).and_then(|r| r.get_request_line())
      .ok_or(ConnectionError::NoRequestLineGiven)?;
    match self.listeners.get(&listen_token).as_ref()
      .and_then(|l| l.frontend_from_request(&host, &rl.uri, &rl.method)) {
      Some(Route::ClusterId(cluster_id)) => Ok(cluster_id),
      Some(Route::Deny) => {
        session.set_answer(DefaultAnswerStatus::Answer401, None);
        Err(ConnectionError::Unauthorized)
      },
      None => {
        session.set_answer(DefaultAnswerStatus::Answer404, None);
        Err(ConnectionError::HostNotFound)
      }
    }
  }

  fn check_circuit_breaker(&mut self, session: &mut Session) -> Result<(), ConnectionError> {
    if session.connection_attempt == CONN_RETRIES {
      error!("{} max connection attempt reached", session.log_context());
      session.set_answer(DefaultAnswerStatus::Answer503, None);
      Err(ConnectionError::NoBackendAvailable)
    } else {
      Ok(())
    }
  }

}

impl ProxyConfiguration<Session> for Proxy {
  fn accept(&mut self, token: ListenToken) -> Result<TcpStream, AcceptError> {
    self.listeners.get_mut(&Token(token.0)).unwrap().accept()
  }

  fn create_session(&mut self, mut frontend_sock: TcpStream, token: ListenToken,
    poll: &mut Poll, session_token: Token, wait_time: Duration)
    -> Result<(Rc<RefCell<Session>>, bool), AcceptError> {
      if let Some(ref listener) = self.listeners.get(&Token(token.0)) {
        if let Err(e) = frontend_sock.set_nodelay(true) {
          error!("error setting nodelay on front socket({:?}): {:?}", frontend_sock, e);
        }

        if let Err(e) = poll.registry().register(
          &mut frontend_sock,
          session_token,
          Interest::READABLE | Interest::WRITABLE
        ) {
          error!("error registering fron socket({:?}): {:?}", frontend_sock, e);
        }

        let session = ServerSession::new(&listener.ssl_config);
        let c = Session::new(session, frontend_sock, session_token, Rc::downgrade(&self.pool),
          listener.config.public_address.unwrap_or(listener.config.address),
          listener.config.expect_proxy, listener.config.sticky_name.clone(),
          listener.answers.clone(), Token(token.0), wait_time,
          Duration::seconds(listener.config.front_timeout as i64),
          Duration::seconds(listener.config.back_timeout as i64),
          Duration::seconds(listener.config.request_timeout as i64),
          );

        Ok((Rc::new(RefCell::new(c)), false))
      } else {
        //FIXME
        Err(AcceptError::IoError)
      }
    }

  fn connect_to_backend(&mut self, poll: &mut Poll,  session: &mut Session, back_token: Token) -> Result<BackendConnectAction,ConnectionError> {
    let old_cluster_id = session.http().and_then(|ref http| http.cluster_id.clone());
    let old_back_token = session.back_token();

    self.check_circuit_breaker(session)?;

    let cluster_id = self.cluster_id_from_request(session)?;

    if (session.http().and_then(|h| h.cluster_id.as_ref()) == Some(&cluster_id)) && session.back_connected == BackendConnectionStatus::Connected {
      let has_backend = session.backend.as_ref().map(|backend| {
         let ref backend = *backend.borrow();
         self.backends.borrow().has_backend(&cluster_id, backend)
        }).unwrap_or(false);

      let is_valid_backend_socket = has_backend &&
        session.http_mut().map(|h| h.is_valid_backend_socket()).unwrap_or(false);

      if is_valid_backend_socket {
        //matched on keepalive
        session.metrics.backend_id = session.backend.as_ref().map(|i| i.borrow().backend_id.clone());
        session.metrics.backend_start();
        return Ok(BackendConnectAction::Reuse);
      } else if let Some(token) = session.back_token() {
        session.close_backend(token, poll);

        //reset the back token here so we can remove it
        //from the slab after backend_from* fails
        session.set_back_token(token);
      }
    }

    if old_cluster_id.is_some() && old_cluster_id.as_ref() != Some(&cluster_id) {
      if let Some(token) = session.back_token() {
        session.close_backend(token, poll);

        //reset the back token here so we can remove it
        //from the slab after backend_from* fails
        session.set_back_token(token);
      }
    }

    session.cluster_id = Some(cluster_id.clone());

    let front_should_stick = self.clusters.get(&cluster_id).map(|ref app| app.sticky_session).unwrap_or(false);
    let mut socket = self.backend_from_request(session, &cluster_id, front_should_stick)?;

    session.http_mut().map(|http| {
      http.cluster_id = Some(cluster_id.clone());
    });

    // we still want to use the new socket
    if let Err(e) = socket.set_nodelay(true) {
      error!("error setting nodelay on back socket: {:?}", e);
    }
    session.back_readiness().map(|r| {
      r.interest  = Ready::writable() | Ready::hup() | Ready::error();
    });

    let connect_timeout = time::Duration::seconds(i64::from(self.listeners.get(&session.listen_token).as_ref().map(|l| l.config.connect_timeout).unwrap()));

    session.back_connected = BackendConnectionStatus::Connecting;
    if let Some(back_token) = old_back_token {
      session.set_back_token(back_token);
      if let Err(e) = poll.registry().register(
        &mut socket,
        back_token,
        Interest::READABLE | Interest::WRITABLE
      ) {
        error!("error registering back socket: {:?}", e);
      }

      session.set_back_socket(socket);
      session.http_mut().map(|h| h.set_back_timeout(connect_timeout));
      Ok(BackendConnectAction::Replace)
    } else {
      if let Err(e) = poll.registry().register(
        &mut socket,
        back_token,
        Interest::READABLE | Interest::WRITABLE
      ) {
        error!("error registering back socket: {:?}", e);
      }

      session.set_back_socket(socket);
      session.set_back_token(back_token);
      session.http_mut().map(|h| h.set_back_timeout(connect_timeout));
      Ok(BackendConnectAction::New)
    }
  }

  fn notify(&mut self, event_loop: &mut Poll, message: ProxyRequest) -> ProxyResponse {
    info!("{} notified", message);
    match message.order {
      ProxyRequestData::AddCluster(cluster) => {
        debug!("{} add cluster {:?}", message.id, cluster);
        self.add_cluster(cluster);
        ProxyResponse{ id: message.id, status: ProxyResponseStatus::Ok, data: None }
      },
      ProxyRequestData::RemoveCluster { cluster_id } => {
        debug!("{} remove cluster {:?}", message.id, cluster_id);
        self.remove_cluster(&cluster_id);
        ProxyResponse{ id: message.id, status: ProxyResponseStatus::Ok, data: None }
      },
      ProxyRequestData::AddHttpsFrontend(front) => {
        //info!("HTTPS\t{} add front {:?}", id, front);
        if let Some(listener) = self.listeners.values_mut().find(|l| l.address == front.address) {
          listener.add_https_front(front);
          ProxyResponse{ id: message.id, status: ProxyResponseStatus::Ok, data: None }
        } else {
          panic!("unknown listener: {:?}", front.address)
        }
      },
      ProxyRequestData::RemoveHttpsFrontend(front) => {
        //info!("HTTPS\t{} remove front {:?}", id, front);
        if let Some(listener) = self.listeners.values_mut().find(|l| l.address == front.address) {
          listener.remove_https_front(front);
          ProxyResponse{ id: message.id, status: ProxyResponseStatus::Ok, data: None }
        } else {
          panic!("unknown listener: {:?}", front.address)
        }
      },
      ProxyRequestData::AddCertificate(add_certificate) => {
        if let Some(listener) = self.listeners.values_mut().find(|l| l.address == add_certificate.address) {
          listener.add_certificate(add_certificate);
          ProxyResponse{ id: message.id, status: ProxyResponseStatus::Ok, data: None }
        } else {
          panic!()
        }
      },
      ProxyRequestData::RemoveCertificate(remove_certificate) => {
        //FIXME: should return an error if certificate still has fronts referencing it
        if let Some(listener) = self.listeners.values_mut().find(|l| l.address == remove_certificate.address) {
          listener.remove_certificate(remove_certificate);
          ProxyResponse{ id: message.id, status: ProxyResponseStatus::Ok, data: None }
        } else {
          panic!()
        }
      },
      ProxyRequestData::AddClientCA(add_cca) => {
        if let Some(listener) = self.listeners.values_mut().find(|l| l.address == add_cca.front) {
          match listener.client_verifier.add_client_ca(add_cca) {
            Ok(_) => ProxyResponse { id: message.id, status: ProxyResponseStatus::Ok, data: None },
            Err(err) => ProxyResponse { id: message.id, status: ProxyResponseStatus::Error(err), data: None }
          }
        } else {
          panic!("no matching listener for AddClientCA found")
        }
      },
      ProxyRequestData::RemoveClientCA(remove_cca) => {
        if let Some(listener) = self.listeners.values_mut().find(|l| l.address == remove_cca.front) {
          match listener.client_verifier.remove_client_ca(remove_cca) {
            Ok(()) => ProxyResponse { id: message.id, status: ProxyResponseStatus::Ok, data: None },
            Err(err) => ProxyResponse { id: message.id, status: ProxyResponseStatus::Error(err), data: None }
          }
        } else {
          panic!("no matching listener for RemoveClientCA found")
        }
      },
      ProxyRequestData::ReplaceCertificate(replace_certificate) => {
        //FIXME: should return an error if certificate still has fronts referencing it
        if let Some(listener) = self.listeners.values_mut().find(|l| l.address == replace_certificate.address) {
          listener.replace_certificate(replace_certificate);
          ProxyResponse{ id: message.id, status: ProxyResponseStatus::Ok, data: None }
        } else {
          panic!()
        }
      },
      ProxyRequestData::RemoveListener(remove) => {
        debug!("removing HTTPS listener at address: {:?}", remove.address);
        if !self.remove_listener(remove.address) {
          ProxyResponse {
              id: message.id,
              status: ProxyResponseStatus::Error(format!("no HTTPS listener to remove at address {:?}", remove.address)),
              data: None
          }
        } else {
          ProxyResponse{ id: message.id, status: ProxyResponseStatus::Ok, data: None }
        }
      },
      ProxyRequestData::SoftStop => {
        info!("{} processing soft shutdown", message.id);
        for (_, l) in self.listeners.iter_mut() {
          l.listener.take().map(|mut sock| {
            if let Err(e) = event_loop.registry().deregister(&mut sock) {
              error!("error deregistering listen socket: {:?}", e);
            }
          });
        }
        ProxyResponse{ id: message.id, status: ProxyResponseStatus::Processing, data: None }
      },
      ProxyRequestData::HardStop => {
        info!("{} hard shutdown", message.id);
        for (_, mut l) in self.listeners.drain() {
          l.listener.take().map(|mut sock| {
            if let Err(e) = event_loop.registry().deregister(&mut sock) {
              error!("error deregistering listen socket: {:?}", e);
            }
          });
        }
        ProxyResponse{ id: message.id, status: ProxyResponseStatus::Processing, data: None }
      },
      ProxyRequestData::Status => {
        debug!("{} status", message.id);
        ProxyResponse{ id: message.id, status: ProxyResponseStatus::Ok, data: None }
      },
      ProxyRequestData::Logging(logging_filter) => {
        debug!("{} changing logging filter to {}", message.id, logging_filter);
        logging::LOGGER.with(|l| {
          let directives = logging::parse_logging_spec(&logging_filter);
          l.borrow_mut().set_directives(directives);
        });
        ProxyResponse{ id: message.id, status: ProxyResponseStatus::Ok, data: None }
      },
      ProxyRequestData::Query(Query::Certificates(QueryCertificateType::All)) => {
        let res = self.listeners.iter().map(|(_addr, listener)| {
          let mut domains = (&unwrap_msg!(listener.resolver.0.lock()).domains).to_hashmap();
          let res = domains.drain().map(|(k, v)| {
            (String::from_utf8(k).unwrap(), v.0)
          }).collect();

          (listener.address, res)
        }).collect::<HashMap<_,_>>();

        ProxyResponse{ id: message.id, status: ProxyResponseStatus::Ok,
          data: Some(ProxyResponseData::Query(QueryAnswer::Certificates(QueryAnswerCertificate::All(res)))) }
      },
      ProxyRequestData::Query(Query::Certificates(QueryCertificateType::Domain(d))) => {
        let res = self.listeners.iter().map(|(_addr, listener)| {
          let domains  = &unwrap_msg!(listener.resolver.0.lock()).domains;
          (listener.address, domains.domain_lookup(d.as_bytes(), true).map(|(k, v)| {
            (String::from_utf8(k.to_vec()).unwrap(), v.0.clone())
          }))
        }).collect::<HashMap<_,_>>();

        ProxyResponse{ id: message.id, status: ProxyResponseStatus::Ok,
          data: Some(ProxyResponseData::Query(QueryAnswer::Certificates(QueryAnswerCertificate::Domain(res)))) }
      },
      command => {
        error!("{} unsupported message for rustls proxy, ignoring {:?}", message.id, command);
        ProxyResponse{ id: message.id, status: ProxyResponseStatus::Error(String::from("unsupported message")), data: None }
      }
    }
  }
}

use server::HttpsProvider;
use std::any::Any;
use https_rustls::resolver::DynamicClientCertificateVerifierWrapper;

pub fn start(config: HttpsListener, channel: ProxyChannel, max_buffers: usize, buffer_size: usize) {
  use server::{self,ProxySessionCast};

  let mut event_loop  = Poll::new().expect("could not create event loop");

  let pool = Rc::new(RefCell::new(
    Pool::with_capacity(1, max_buffers, buffer_size)
  ));
  let backends = Rc::new(RefCell::new(BackendMap::new()));

  let mut sessions: Slab<Rc<RefCell<dyn ProxySessionCast>>> = Slab::with_capacity(max_buffers);
  {
    let entry = sessions.vacant_entry();
    info!("taking token {:?} for channel", SessionToken(entry.key()));
    entry.insert(Rc::new(RefCell::new(ListenSession { protocol: Protocol::HTTPListen })));
  }
  {
    let entry = sessions.vacant_entry();
    info!("taking token {:?} for timer", SessionToken(entry.key()));
    entry.insert(Rc::new(RefCell::new(ListenSession { protocol: Protocol::HTTPListen })));
  }
  {
    let entry = sessions.vacant_entry();
    info!("taking token {:?} for metrics", SessionToken(entry.key()));
    entry.insert(Rc::new(RefCell::new(ListenSession { protocol: Protocol::HTTPListen })));
  }

  let token = {
    let entry = sessions.vacant_entry();
    let key = entry.key();
    let _e = entry.insert(Rc::new(RefCell::new(ListenSession { protocol: Protocol::HTTPListen })));
    Token(key)
  };

  let address = config.address.clone();
  let mut configuration = Proxy::new(pool.clone(), backends.clone());
  if configuration.add_listener(config, token).is_some() &&
    configuration.activate_listener(&mut event_loop, &address, None).is_some() {
      let (scm_server, _scm_client) = UnixStream::pair().unwrap();
      let mut server_config: server::ServerConfig = Default::default();
      server_config.max_connections = max_buffers;
      let mut server  = Server::new(event_loop, channel, ScmSocket::new(scm_server.as_raw_fd()),
      sessions, pool, backends, None, Some(HttpsProvider::Rustls(configuration)), None, server_config, None);

      info!("starting event loop");
      server.run();
      info!("ending event loop");
  }
}
<|MERGE_RESOLUTION|>--- conflicted
+++ resolved
@@ -17,12 +17,8 @@
 use sozu_command::proxy::{Cluster,
   ProxyRequestData,HttpFrontend,HttpsListener,ProxyRequest,ProxyResponse,
   ProxyResponseStatus,AddCertificate,RemoveCertificate,ReplaceCertificate,
-<<<<<<< HEAD
-  TlsVersion,ProxyResponseData,Query, QueryCertificateType,QueryAnswer, AddClientCa, RemoveClientCa,
-=======
   TlsVersion,ProxyResponseData,Query, QueryCertificateType,QueryAnswer,
->>>>>>> e11c6641
-  QueryAnswerCertificate,Route};
+  AddClientCa, RemoveClientCa,QueryAnswerCertificate,Route};
 use sozu_command::logging;
 use sozu_command::ready::Ready;
 
@@ -185,7 +181,6 @@
     (*self.resolver).add_certificate(add);
   }
 
-<<<<<<< HEAD
   pub fn add_client_ca(&mut self, add: AddClientCa) -> Result<CertFingerprint, String> {
     self.client_verifier.add_client_ca(add)
   }
@@ -194,8 +189,6 @@
     self.client_verifier.remove_client_ca(remove)
   }
 
-=======
->>>>>>> e11c6641
   fn accept(&mut self) -> Result<TcpStream, AcceptError> {
 
     if let Some(ref listener) = self.listener.as_ref() {
