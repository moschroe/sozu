use std::cmp::min;
use std::rc::{Rc,Weak};
use std::cell::RefCell;
use std::net::{SocketAddr,IpAddr};
use mio::*;
use mio::net::TcpStream;
use uuid::{Uuid, adapter::Hyphenated};
use time::{Instant, Duration};
use super::super::{SessionResult,Protocol,Readiness,SessionMetrics, LogDuration};
use buffer_queue::BufferQueue;
use socket::{SocketHandler, SocketResult, TransportProtocol};
use protocol::ProtocolResult;
use pool::Pool;
use util::UnwrapLog;
use server::TIMER;
use timer::TimeoutContainer;
use sozu_command::ready::Ready;

pub mod parser;
pub mod cookies;
pub mod answers;

use self::parser::{parse_request_until_stop, parse_response_until_stop,
  RequestState, ResponseState, Chunk, Continue, RRequestLine, RStatusLine,
  Method, compare_no_case};

#[derive(Clone)]
pub struct StickySession {
  pub sticky_id: String
}

impl StickySession {
  pub fn new(backend_id: String) -> StickySession {
    StickySession {
      sticky_id: backend_id
    }
  }
}

#[derive(Debug,Clone,PartialEq)]
pub enum SessionStatus {
  Normal,
  /// status, HTTP answer, index in HTTP answer
  DefaultAnswer(DefaultAnswerStatus, Rc<Vec<u8>>, usize),
}

#[derive(Debug,Clone,Copy,PartialEq)]
pub enum DefaultAnswerStatus {
  Answer301,
  Answer400,
  Answer401,
  Answer404,
  Answer408,
  Answer413,
  Answer502,
  Answer503,
  Answer504,
}

#[derive(Debug,Clone,Copy,PartialEq)]
pub enum TimeoutStatus {
  Request,
  Response,
  WaitingForNewRequest,
  WaitingForResponse,
}

pub struct Http<Front:SocketHandler> {
  pub frontend:       Front,
  pub backend:        Option<TcpStream>,
  frontend_token:     Token,
  backend_token:      Option<Token>,
  pub status:         SessionStatus,
  pub front_buf:      Option<BufferQueue>,
  pub back_buf:       Option<BufferQueue>,
  pub cluster_id:     Option<String>,
  pub request_id:     Hyphenated,
  pub backend_id:     Option<String>,
  pub front_readiness:Readiness,
  pub back_readiness: Readiness,
  pub public_address: SocketAddr,
  pub session_address: Option<SocketAddr>,
  pub backend_address: Option<SocketAddr>,
  pub sticky_name:    String,
  pub sticky_session: Option<StickySession>,
  pub protocol:       Protocol,
  pub request:        Option<RequestState>,
  pub response:       Option<ResponseState>,
  pub req_header_end: Option<usize>,
  pub res_header_end: Option<usize>,
  pub added_req_header: Option<AddedRequestHeader>,
  pub added_res_header: String,
  pub keepalive_count: usize,
  pub backend_stop:    Option<Instant>,
  answers:             Rc<RefCell<answers::HttpAnswers>>,
  pub closing:         bool,
  pool:                Weak<RefCell<Pool>>,
  pub frontend_last_event: Instant,
  pub front_timeout:   TimeoutContainer,
  pub back_timeout:    TimeoutContainer,
  pub frontend_timeout_duration: Duration,
}

impl<Front:SocketHandler> Http<Front> {
  pub fn new(sock: Front, token: Token, request_id: Hyphenated, pool: Weak<RefCell<Pool>>,
    public_address: SocketAddr, session_address: Option<SocketAddr>, sticky_name: String,
    protocol: Protocol, answers: Rc<RefCell<answers::HttpAnswers>>,
    front_timeout: TimeoutContainer,
    frontend_timeout_duration: Duration, backend_timeout_duration: Duration) -> Http<Front> {

    let mut session = Http {
      frontend:           sock,
      backend:            None,
      frontend_token:     token,
      backend_token:      None,
      status:             SessionStatus::Normal,
      front_buf:          None,
      back_buf:           None,
      cluster_id:             None,
      request_id,
      backend_id:         None,
      front_readiness:    Readiness::new(),
      back_readiness:     Readiness::new(),
      public_address,
      session_address,
      backend_address:    None,
      sticky_name,
      sticky_session:     None,
      protocol,
      request:        Some(RequestState::Initial),
      response:       Some(ResponseState::Initial),
      req_header_end: None,
      res_header_end: None,
      added_req_header: None,
      added_res_header: String::from(""),
      keepalive_count: 0,
      backend_stop:    None,
      closing:         false,
      frontend_last_event: Instant::now(),
      front_timeout,
      back_timeout: TimeoutContainer::new_empty(backend_timeout_duration),
      frontend_timeout_duration,
      answers,
      pool,
    };
    session.added_req_header = Some(session.added_request_header(public_address, session_address));
    session.added_res_header = session.added_response_header();

    session
  }

  pub fn reset(&mut self) {
    let request_id = Uuid::new_v4().to_hyphenated();
    //info!("{} RESET TO {}", self.log_ctx, request_id);
    gauge_add!("http.active_requests", -1);

    self.request = Some(RequestState::Initial);
    self.response = Some(ResponseState::Initial);
    self.req_header_end = None;
    self.res_header_end = None;
    self.added_req_header = Some(self.added_request_header(self.public_address, self.session_address));
    self.added_res_header = self.added_response_header();

    // if HTTP requests are pipelined, we might still have some data in the front buffer
    if self.front_buf.as_ref().map(|buf| !buf.empty()).unwrap_or(false) {
      self.front_readiness.event.insert(Ready::readable());
    } else {
      self.front_buf = None;
    }

    self.back_buf = None;
    self.request_id = request_id;
    self.keepalive_count += 1;

    // reset the front timeout and cancel the back timeout while we are
    // waiting for a new request
    self.front_timeout.reset();
    self.back_timeout.cancel();
  }

  pub fn log_context(&self) -> LogContext {
    LogContext {
      request_id: self.request_id,
      cluster_id: self.cluster_id.as_deref(),
      backend_id: self.backend_id.as_deref(),
    }
  }

  fn tokens(&self) -> Option<(Token,Token)> {
    if let Some(back) = self.backend_token {
      return Some((self.frontend_token, back))
    }
    None
  }

  pub fn print_state(&self, prefix: &str) -> String {
    format!("{}: request: {:?}, request header end: {:?}, response: {:?}, response header end: {:?}",
      prefix, self.request, self.req_header_end, self.response, self.res_header_end)
  }

  pub fn set_answer(&mut self, answer: DefaultAnswerStatus, buf: Option<Rc<Vec<u8>>>)  {
    self.front_buf = None;
    self.back_buf = None;

    if let SessionStatus::DefaultAnswer(status, _, _) = self.status {
      error!("already set the default answer to {:?}, trying to set to {:?}", status, answer);
    } else {
      match answer {
        DefaultAnswerStatus::Answer301 => incr!("http.301.redirection"),
        DefaultAnswerStatus::Answer400 => incr!("http.400.errors"),
        DefaultAnswerStatus::Answer401 => incr!("http.401.errors"),
        DefaultAnswerStatus::Answer404 => incr!("http.404.errors"),
        DefaultAnswerStatus::Answer408 => incr!("http.408.errors"),
        DefaultAnswerStatus::Answer413 => incr!("http.413.errors"),
        DefaultAnswerStatus::Answer502 => incr!("http.502.errors"),
        DefaultAnswerStatus::Answer503 => incr!("http.503.errors"),
        DefaultAnswerStatus::Answer504 => incr!("http.504.errors"),
      };
    }

    let buf = buf.unwrap_or_else(|| self.answers.borrow().get(answer, self.cluster_id.as_deref()));
    self.status = SessionStatus::DefaultAnswer(answer, buf, 0);
    self.front_readiness.interest = Ready::writable() | Ready::hup() | Ready::error();
    self.back_readiness.interest  = Ready::hup() | Ready::error();

  }

  pub fn added_request_header(&self, public_address: SocketAddr, client_address: Option<SocketAddr>) -> AddedRequestHeader {
      AddedRequestHeader {
          request_id: self.request_id,
          closing: self.closing,
          public_address: self.public_address,
          peer_address: client_address.or_else(|| self.front_socket().peer_addr().ok()),
          protocol: self.protocol,
      }
  }

  pub fn added_response_header(&self) -> String {
    if self.closing {
      format!("Sozu-Id: {}\r\nConnection: close", self.request_id)
    } else {
      format!("Sozu-Id: {}\r\n", self.request_id)
    }
  }

  pub fn front_socket(&self) -> &TcpStream {
    self.frontend.socket_ref()
  }

  pub fn front_socket_mut(&mut self) -> &mut TcpStream {
    self.frontend.socket_mut()
  }

  pub fn back_socket(&self)  -> Option<&TcpStream> {
    self.backend.as_ref()
  }

  pub fn back_socket_mut(&mut self)  -> Option<&mut TcpStream> {
    self.backend.as_mut()
  }

  pub fn back_token(&self)   -> Option<Token> {
    self.backend_token
  }

  pub fn test_back_socket(&mut self) -> bool {
    match self.backend {
      Some(ref mut s) => {
        let mut tmp = [0u8; 1];
        let res = s.peek(&mut tmp[..]);

        match res {
          // if the socket is half open, it will report 0 bytes read (EOF)
          Ok(0) => false,
          Ok(_) => true,
          Err(e) => match e.kind() {
             std::io::ErrorKind::WouldBlock => true,
             _ => false,
          }
        }
      },
      None => {
        false
      }
    }
  }

  pub fn is_valid_backend_socket(&mut self) -> bool {
    // if socket was not used in the last second, test it
    if self.backend_stop.as_ref().map(|t| {
      let now = Instant::now();
      let dur = now - *t;

      dur > Duration::seconds(1)
    }).unwrap_or(true) {
      return self.test_back_socket();
    }

    return true;
  }

  pub fn close(&mut self) {
  }

  pub fn set_back_socket(&mut self, socket: TcpStream, address: SocketAddr) {
    self.backend = Some(socket);
    self.backend_address = Some(address);
  }

  pub fn set_cluster_id(&mut self, cluster_id: String) {
    self.cluster_id = Some(cluster_id);
  }

  pub fn set_backend_id(&mut self, backend_id: String) {
    self.backend_id = Some(backend_id);
  }

  pub fn set_back_token(&mut self, token: Token) {
    self.backend_token = Some(token);
  }

  pub fn clear_back_token(&mut self) {
    self.backend_token = None;
  }

  pub fn front_readiness(&mut self) -> &mut Readiness {
    &mut self.front_readiness
  }

  pub fn back_readiness(&mut self) -> &mut Readiness {
    &mut self.back_readiness
  }

  pub fn set_back_timeout(&mut self, dur: Duration) {
      if let Some(token) = self.backend_token.as_ref() {
          self.back_timeout.set_duration(dur);
          self.back_timeout.set(*token);
      }
  }

  fn protocol(&self) -> Protocol {
    self.protocol
  }

  fn must_continue_request(&self) -> bool {
    if let Some(Continue::Expects(_)) = self.request.as_ref().and_then(|r| r.get_keep_alive().as_ref().map(|conn| conn.continues)) {
      true
    } else {
      false
    }
  }

  fn must_continue_response(&self) -> Option<usize> {
    if let Some(Continue::Expects(sz)) = self.request.as_ref().and_then(|r| r.get_keep_alive().map(|conn| conn.continues)) {
      if self.response.as_ref().and_then(|r| r.get_status_line().map(|st| st.status == 100)).unwrap_or(false) {
        return Some(sz);
      }
    }
    None
  }

  pub fn timeout_status(&self) -> TimeoutStatus {
    match self.request.as_ref() {
      Some(RequestState::Request(_,_,_)) | Some(RequestState::RequestWithBody(_,_,_,_)) |
        Some(RequestState::RequestWithBodyChunks(_,_,_,_)) => {
          match self.response.as_ref() {
            Some(ResponseState::Initial) => TimeoutStatus::WaitingForResponse,
            _ => TimeoutStatus::Response,
          }
      },
      _ => if self.keepalive_count > 0 {
        TimeoutStatus::WaitingForNewRequest
      } else {
        TimeoutStatus::Request
      },
    }
  }

  pub fn remove_backend(&mut self) -> (Option<String>, Option<SocketAddr>) {
    debug!("{}\tPROXY [{} -> {}] CLOSED BACKEND", self.log_context(), self.frontend_token.0,
      self.backend_token.map(|t| format!("{}", t.0)).unwrap_or_else(|| "-".to_string()));
    let addr:Option<SocketAddr> = self.backend.as_ref().and_then(|sock| sock.peer_addr().ok());
    self.cancel_backend_timeout();
    self.backend       = None;
    self.backend_token = None;
    (self.cluster_id.clone(), addr)
  }

  pub fn front_hup(&mut self) -> SessionResult {
    SessionResult::CloseSession
  }

  pub fn back_hup(&mut self) -> SessionResult {
    if let Some(ref mut buf) = self.back_buf {
      //FIXME: closing the session might not be a good idea if we do keep alive on the front here?
      if buf.output_data_size() == 0 || buf.next_output_data().is_empty() {
        if self.back_readiness.event.is_readable() {
          self.back_readiness.interest.insert(Ready::readable());
          SessionResult::Continue
        } else {
          self.set_answer(DefaultAnswerStatus::Answer502, None);
          // we're not expecting any more data from the backend
          self.back_readiness.interest  = Ready::empty();
          SessionResult::Continue
        }
      } else {
        self.front_readiness.interest.insert(Ready::writable());
        if self.back_readiness.event.is_readable() {
          self.back_readiness.interest.insert(Ready::readable());
        }
        SessionResult::Continue
      }
    } else {
      SessionResult::CloseSession
    }
  }

  pub fn shutting_down(&mut self) -> SessionResult {
    if self.request.as_ref().map(|r| *r == RequestState::Initial).unwrap_or(false)
      && self.front_buf.as_ref().map(|b| !b.empty()).unwrap_or(false)
      && self.back_buf.as_ref().map(|b| !b.empty()).unwrap_or(false) {
        SessionResult::CloseSession
    } else {
      self.closing = true;
      SessionResult::Continue
    }
  }

  /// Retrieve the response status from the http response state
  pub fn get_response_status(&self) -> Option<&RStatusLine> {
    self.response.as_ref().and_then(|r| r.get_status_line())
  }

  pub fn get_host(&self) -> Option<&str> {
    self.request.as_ref().and_then(|r| r.get_host())
  }

  pub fn get_request_line(&self) -> Option<&RRequestLine> {
    self.request.as_ref().and_then(|r| r.get_request_line())
  }

  pub fn get_session_address(&self) -> Option<SocketAddr> {
    self.session_address.or_else(|| self.frontend.socket_ref().peer_addr().ok())
  }

  pub fn get_backend_address(&self) -> Option<SocketAddr> {
    self.backend_address.or_else( || self.backend.as_ref().and_then(|backend| backend.peer_addr().ok()))
  }

  pub fn websocket_context(&self) -> String {
    let host         = self.get_host().unwrap_or("-");
    let request_line = self.get_request_line().map(|line| (&line.method, line.uri.as_str())).unwrap_or((&Method::Get, "-"));
    let status_line  = self.get_response_status().map(|line| (line.status, line.reason.as_str())).unwrap_or((0, "-"));

    format!("{} {} {}\t{} {}", host, request_line.0, request_line.1, status_line.0, status_line.1)
  }


  fn protocol_string(&self) -> &'static str {
    match self.protocol() {
      Protocol::HTTP  => "HTTP",
      Protocol::HTTPS => {
        match self.frontend.protocol() {
          TransportProtocol::Ssl2   => "HTTPS-SSL2",
          TransportProtocol::Ssl3   => "HTTPS-SSL3",
          TransportProtocol::Tls1_0 => "HTTPS-TLS1.0",
          TransportProtocol::Tls1_1 => "HTTPS-TLS1.1",
          TransportProtocol::Tls1_2 => "HTTPS-TLS1.2",
          TransportProtocol::Tls1_3 => "HTTPS-TLS1.3",
          _                         => unreachable!()
        }
      }
      _ => unreachable!()
    }
  }

  pub fn log_request_success(&self, metrics: &SessionMetrics) {
    let session = SessionAddress(self.get_session_address());
    let backend = SessionAddress(self.get_backend_address());

    let host         = OptionalString::new(self.get_host());
    let request_line = OptionalRequest::new(self.get_request_line().map(|line| (&line.method, line.uri.as_str())));
    let status_line  = OptionalStatus::new(self.get_response_status().map(|line| (line.status, line.reason.as_str())));

    let response_time = metrics.response_time();
    let service_time  = metrics.service_time();
    let _wait_time  = metrics.wait_time;

    let cluster_id = OptionalString::new(self.cluster_id.as_ref().map(|s| s.as_str()));
    time!("response_time", cluster_id.as_str(), response_time.whole_milliseconds());
    time!("service_time", cluster_id.as_str(), service_time.whole_milliseconds());
    time!("response_time", response_time.whole_milliseconds());
    time!("service_time", service_time.whole_milliseconds());

    if let Some(backend_id) = metrics.backend_id.as_ref() {
      if let Some(backend_response_time) = metrics.backend_response_time() {
        record_backend_metrics!(cluster_id, backend_id, backend_response_time.whole_milliseconds(),
          metrics.backend_connection_time(), metrics.backend_bin, metrics.backend_bout);
      }
    }

    let proto = self.protocol_string();

    info_access!("{}{} -> {}\t{} {} {} {}\t{} {} {}\t{}",
      self.log_context(), session, backend,
      LogDuration(response_time), LogDuration(service_time),
      metrics.bin, metrics.bout,
      proto, host, request_line, status_line);
  }

  pub fn log_default_answer_success(&self, metrics: &SessionMetrics) {
    let session = SessionAddress(self.get_session_address());
    let backend = SessionAddress(self.get_backend_address());

    let status_line = match self.status {
      SessionStatus::Normal => "-",
      SessionStatus::DefaultAnswer(DefaultAnswerStatus::Answer301, _, _) => "301 Moved Permanently",
      SessionStatus::DefaultAnswer(DefaultAnswerStatus::Answer400, _, _) => "400 Bad Request",
      SessionStatus::DefaultAnswer(DefaultAnswerStatus::Answer401, _, _) => "400 Unauthorized",
      SessionStatus::DefaultAnswer(DefaultAnswerStatus::Answer404, _, _) => "404 Not Found",
      SessionStatus::DefaultAnswer(DefaultAnswerStatus::Answer408, _, _) => "408 Request Timeout",
      SessionStatus::DefaultAnswer(DefaultAnswerStatus::Answer413, _, _) => "413 Payload Too Large",
      SessionStatus::DefaultAnswer(DefaultAnswerStatus::Answer502, _, _) => "502 Bad Gateway",
      SessionStatus::DefaultAnswer(DefaultAnswerStatus::Answer503, _, _) => "503 Service Unavailable",
      SessionStatus::DefaultAnswer(DefaultAnswerStatus::Answer504, _, _) => "504 Gateway Timeout",
    };

    let host         = OptionalString::new(self.get_host());
    let request_line = OptionalRequest::new(self.get_request_line().map(|line| (&line.method, line.uri.as_str())));

    let response_time = metrics.response_time();
    let service_time  = metrics.service_time();

    if let Some(ref cluster_id) = self.cluster_id {
      time!("response_time", &cluster_id, response_time.whole_milliseconds());
      time!("service_time", &cluster_id, service_time.whole_milliseconds());
    }
    time!("response_time", response_time.whole_milliseconds());
    time!("service_time", service_time.whole_milliseconds());
    incr!("http.errors");

    let proto = self.protocol_string();

    info_access!("{}{} -> {}\t{} {} {} {}\t{} {} {}\t{}",
      self.log_context(), session, backend,
      LogDuration(response_time), LogDuration(service_time),
      metrics.bin, metrics.bout,
      proto, host, request_line, status_line);
  }

  pub fn log_request_error(&mut self, metrics: &mut SessionMetrics, message: &str) {
    metrics.service_stop();
    self.front_readiness.reset();
    self.back_readiness.reset();

    let session = SessionAddress(self.get_session_address());
    let backend = SessionAddress(self.get_backend_address());

    let host         = OptionalString::new(self.get_host());
    let request_line = OptionalRequest::new(self.get_request_line().map(|line| (&line.method, line.uri.as_str())));
    let status_line  = OptionalStatus::new(self.get_response_status().as_ref().map(|line| (line.status, line.reason.as_str())));

    let response_time = metrics.response_time();
    let service_time  = metrics.service_time();

    if let Some(ref cluster_id) = self.cluster_id {
      time!("response_time", &cluster_id, response_time.whole_milliseconds());
      time!("service_time", &cluster_id, service_time.whole_milliseconds());
    }
    time!("response_time", response_time.whole_milliseconds());
    time!("service_time", service_time.whole_milliseconds());
    incr!("http.errors");
    /*
    let cluster_id = self.cluster_id.clone().unwrap_or(String::from("-"));
    time!("request_time", &cluster_id, response_time);

    if let Some(backend_id) = metrics.backend_id.as_ref() {
      if let Some(backend_response_time) = metrics.backend_response_time() {
        record_backend_metrics!(cluster_id, backend_id, backend_response_time.whole_milliseconds(), metrics.backend_connection_time(), metrics.backend_bin, metrics.backend_bout);
      }
    }*/

    let proto = self.protocol_string();

    error_access!("{}{} -> {}\t{} {} {} {}\t{} {} {}\t{} | {}",
      self.log_context(), session, backend,
      LogDuration(response_time), LogDuration(service_time), metrics.bin, metrics.bout,
      proto, host, request_line, status_line, message);
  }

  // Read content from the session
  pub fn readable(&mut self, metrics: &mut SessionMetrics) -> SessionResult {
    if !self.front_timeout.reset() {
        //error!("could not reset front timeout");
    }
    self.frontend_last_event = Instant::now();

    if let SessionStatus::DefaultAnswer(_,_,_) = self.status {
      self.front_readiness.interest.insert(Ready::writable());
      self.back_readiness.interest.remove(Ready::readable());
      self.back_readiness.interest.remove(Ready::writable());
      return SessionResult::Continue;
    }

    assert!(!unwrap_msg!(self.request.as_ref()).is_front_error());

    if self.front_buf.is_none() {
      if let Some(p) = self.pool.upgrade() {
        if let Some(buf) = p.borrow_mut().checkout() {
          self.front_buf = Some(BufferQueue::with_buffer(buf));
        } else {
          error!("cannot get front buffer from pool, closing");
          return SessionResult::CloseSession;
        }
      }
    }

    if self.front_buf.as_ref().unwrap().buffer.available_space() == 0 {
      if self.backend_token == None {
        self.set_answer(DefaultAnswerStatus::Answer413, None);
        self.front_readiness.interest.remove(Ready::readable());
        self.front_readiness.interest.insert(Ready::writable());
      } else {
        self.front_readiness.interest.remove(Ready::readable());
        self.back_readiness.interest.insert(Ready::writable());
      }
      return SessionResult::Continue;
    }

    let (sz, res) = self.frontend.socket_read(self.front_buf.as_mut().unwrap().buffer.space());
    debug!("{}\tFRONT: read {} bytes", self.log_context(), sz);

    if sz > 0 {
      count!("bytes_in", sz as i64);
      metrics.bin += sz;

      self.front_buf.as_mut().map(|front_buf| {
        front_buf.buffer.fill(sz);
        front_buf.sliced_input(sz);
        if front_buf.start_parsing_position > front_buf.parsed_position {
          let to_consume = min(front_buf.input_data_size(), front_buf.start_parsing_position - front_buf.parsed_position);
          front_buf.consume_parsed_data(to_consume);
        }
      });

      if self.front_buf.as_ref().unwrap().buffer.available_space() == 0 {
        self.front_readiness.interest.remove(Ready::readable());
      }
    } else {
      self.front_readiness.event.remove(Ready::readable());
    }

    match res {
      SocketResult::Error => {
        //we were in keep alive but the peer closed the connection
        if self.request == Some(RequestState::Initial) {
          // count an error if we were waiting for the first request
          // otherwise, if we already had one completed request and response,
          // and are waiting for the next one, we do not count a socket
          // closing abruptly as an error
          if self.keepalive_count == 0 {
              self.frontend.read_error();
          }

          metrics.service_stop();
          self.front_readiness.reset();
          self.back_readiness.reset();
        } else {
          self.frontend.read_error();
          let front_readiness = self.front_readiness.clone();
          let back_readiness  = self.back_readiness.clone();
          self.log_request_error(metrics,
            &format!("front socket error, closing the session. Readiness: {:?} -> {:?}, read {} bytes",
              front_readiness, back_readiness, sz));
        }
        return SessionResult::CloseSession;
      },
      SocketResult::Closed => {
        //we were in keep alive but the peer closed the connection
        if self.request == Some(RequestState::Initial) {
          // count an error if we were waiting for the first request
          // otherwise, if we already had one completed request and response,
          // and are waiting for the next one, we do not count a socket
          // closing abruptly as an error
          if self.keepalive_count == 0 {
              self.frontend.read_error();
          }

          metrics.service_stop();
          self.front_readiness.reset();
          self.back_readiness.reset();
        } else {
          self.frontend.read_error();
          let front_readiness = self.front_readiness.clone();
          let back_readiness  = self.back_readiness.clone();
          self.log_request_error(metrics,
            &format!("front socket was closed, closing the session. Readiness: {:?} -> {:?}, read {} bytes",
              front_readiness, back_readiness, sz));
        }
        return SessionResult::CloseSession;
      },
      SocketResult::WouldBlock => {
        self.front_readiness.event.remove(Ready::readable());
      },
      SocketResult::Continue => {}
    };

    self.readable_parse(metrics)
  }


  pub fn readable_parse(&mut self, metrics: &mut SessionMetrics) -> SessionResult {
    let is_initial = self.request == Some(RequestState::Initial);
    // if there's no host, continue parsing until we find it
    let has_host = self.request.as_ref().map(|r| r.has_host()).unwrap_or(false);
    if !has_host {
      let (request_state, header_end) = (self.request.take().unwrap(), self.req_header_end.take());
      let (request_state, header_end) = parse_request_until_stop(request_state,
        header_end, &mut self.front_buf.as_mut().unwrap(),
        self.added_req_header.as_ref(),
        &self.sticky_name);

      self.request = Some(request_state);
      self.req_header_end = header_end;

      if unwrap_msg!(self.request.as_ref()).is_front_error() {
        self.log_request_error(metrics, "front parsing error, closing the connection");
        incr!("http.front_parse_errors");

        self.set_answer(DefaultAnswerStatus::Answer400, None);
        gauge_add!("http.active_requests", 1);

        return SessionResult::Continue;
      }

      let is_now_initial = self.request == Some(RequestState::Initial);
      if is_initial && !is_now_initial {
        gauge_add!("http.active_requests", 1);
        incr!("http.requests");
      }

      if unwrap_msg!(self.request.as_ref()).has_host() {
        self.back_readiness.interest.insert(Ready::writable());
        return SessionResult::ConnectBackend;
      } else {
        self.front_readiness.interest.insert(Ready::readable());
        return SessionResult::Continue;
      }
    }

    self.back_readiness.interest.insert(Ready::writable());
    match self.request {
      Some(RequestState::Request(_,_,_)) | Some(RequestState::RequestWithBody(_,_,_,_)) => {
        if ! self.front_buf.as_ref().unwrap().needs_input() {
          // stop reading
          self.front_readiness.interest.remove(Ready::readable());
        }

        // if it was the first request, the front timeout duration
        // was set to request_timeout, which is much lower. For future
        // requests on this connection, we can wait a bit more
        self.front_timeout.set_duration(self.frontend_timeout_duration);

        SessionResult::Continue
      },
      Some(RequestState::RequestWithBodyChunks(_,_,_,Chunk::Ended)) => {
        error!("{}\tfront read should have stopped on chunk ended", self.log_context());
        self.front_readiness.interest.remove(Ready::readable());
        SessionResult::Continue
      },
      Some(RequestState::RequestWithBodyChunks(_,_,_,Chunk::Error)) => {
        self.log_request_error(metrics, "front read should have stopped on chunk error");
        SessionResult::CloseSession
      },
      Some(RequestState::RequestWithBodyChunks(_,_,_,_)) => {
        // if it was the first request, the front timeout duration
        // was set to request_timeout, which is much lower. For future
        // requests on this connection, we can wait a bit more
        self.front_timeout.set_duration(self.frontend_timeout_duration);

        if ! self.front_buf.as_ref().unwrap().needs_input() {
          let (request_state, header_end) = (self.request.take().unwrap(), self.req_header_end.take());
          let (request_state, header_end) = parse_request_until_stop(request_state,
            header_end, &mut self.front_buf.as_mut().unwrap(),
            self.added_req_header.as_ref(),
            &self.sticky_name);

          self.request = Some(request_state);
          self.req_header_end = header_end;

          if unwrap_msg!(self.request.as_ref()).is_front_error() {
            self.log_request_error(metrics, "front chunk parsing error, closing the connection");
            return SessionResult::CloseSession;
          }

          if let Some(RequestState::RequestWithBodyChunks(_,_,_,Chunk::Ended)) = self.request {
            self.front_readiness.interest.remove(Ready::readable());
          }
        }
        self.back_readiness.interest.insert(Ready::writable());
        SessionResult::Continue
      },
    _ => {
        let (request_state, header_end) = (self.request.take().unwrap(), self.req_header_end.take());
        let (request_state, header_end) = parse_request_until_stop(request_state,
          header_end, &mut self.front_buf.as_mut().unwrap(),
          self.added_req_header.as_ref(),
          &self.sticky_name);

        self.request = Some(request_state);
        self.req_header_end = header_end;

        if unwrap_msg!(self.request.as_ref()).is_front_error() {
          self.log_request_error(metrics, "front parsing error, closing the connection");
          self.set_answer(DefaultAnswerStatus::Answer400, None);
          return SessionResult::Continue;
        }

        if let Some(RequestState::Request(_,_,_)) = self.request {
          self.front_readiness.interest.remove(Ready::readable());
        }
        self.back_readiness.interest.insert(Ready::writable());
        SessionResult::Continue
      }
    }
  }

  fn writable_default_answer(&mut self, metrics: &mut SessionMetrics) -> SessionResult {
    self.frontend_last_event = Instant::now();
    let res = if let SessionStatus::DefaultAnswer(_, ref buf, mut index) = self.status {
      let len = buf.len();

      let mut sz = 0usize;
      let mut res = SocketResult::Continue;
      while res == SocketResult::Continue && index < len {
        let (current_sz, current_res) = self.frontend.socket_write(&buf[index..]);
        res = current_res;
        sz += current_sz;
        index += current_sz;
      }

      count!("bytes_out", sz as i64);
      metrics.bout += sz;

      if res != SocketResult::Continue {
        self.front_readiness.event.remove(Ready::writable());
      }

      if index == len {
        metrics.service_stop();
        self.log_default_answer_success(&metrics);
        self.front_readiness.reset();
        self.back_readiness.reset();
        return SessionResult::CloseSession;
      }

      res
    } else {
      return SessionResult::CloseSession;
    };

    if res == SocketResult::Error {
      self.frontend.write_error();
      self.log_request_error(metrics, "error writing default answer to front socket, closing");
      SessionResult::CloseSession
    } else {
      SessionResult::Continue
    }
  }

  // Forward content to session
  pub fn writable(&mut self, metrics: &mut SessionMetrics) -> SessionResult {
    self.frontend_last_event = Instant::now();

    //handle default answers
    if let SessionStatus::DefaultAnswer(_,_,_) = self.status {
      return self.writable_default_answer(metrics);
    }

    if self.back_buf.is_none() {
      error!("no back buffer to write on the front socket");
      return SessionResult::CloseSession;
    }

    let output_size = self.back_buf.as_ref().unwrap().output_data_size();
    if self.back_buf.as_ref().map(|buf| buf.output_data_size() == 0 || buf.next_output_data().is_empty()).unwrap() {
      self.back_readiness.interest.insert(Ready::readable());
      self.front_readiness.interest.remove(Ready::writable());
      return SessionResult::Continue;
    }

    let mut sz = 0usize;
    let mut res = SocketResult::Continue;
    while res == SocketResult::Continue && self.back_buf.as_ref().unwrap().output_data_size() > 0 {
      // no more data in buffer, stop here
      if self.back_buf.as_ref().unwrap().next_output_data().is_empty() {
        self.back_readiness.interest.insert(Ready::readable());
        self.front_readiness.interest.remove(Ready::writable());
        count!("bytes_out", sz as i64);
        metrics.bout += sz;
        return SessionResult::Continue;
      }
      //let (current_sz, current_res) = self.frontend.socket_write(self.back_buf.as_ref().unwrap().next_output_data());
      let (current_sz, current_res) = if self.frontend.has_vectored_writes() {
        let bufs = self.back_buf.as_ref().unwrap().as_ioslice();
        if bufs.is_empty() {
          break;
        }
        self.frontend.socket_write_vectored(&bufs)
      } else {
        self.frontend.socket_write(self.back_buf.as_ref().unwrap().next_output_data())
      };

      res = current_res;
      self.back_buf.as_mut().unwrap().consume_output_data(current_sz);
      sz += current_sz;
    }
    count!("bytes_out", sz as i64);
    metrics.bout += sz;

    if let Some((front,back)) = self.tokens() {
      debug!("{}\tFRONT [{}<-{}]: wrote {} bytes of {}, buffer position {} restart position {}", self.log_context(), front.0, back.0, sz, output_size, self.back_buf.as_ref().unwrap().buffer_position, self.back_buf.as_ref().unwrap().start_parsing_position);
    }

    match res {
      SocketResult::Error | SocketResult::Closed => {
        self.frontend.write_error();
        self.log_request_error(metrics, "error writing to front socket, closing");
        return SessionResult::CloseSession;
      },
      SocketResult::WouldBlock => {
        self.front_readiness.event.remove(Ready::writable());
      },
      SocketResult::Continue => {},
    }

    if !self.back_buf.as_ref().unwrap().can_restart_parsing() {
      self.back_readiness.interest.insert(Ready::readable());
      return SessionResult::Continue;
    }

    //handle this case separately as its cumbersome to do from the pattern match
    if let Some(sz) = self.must_continue_response() {
      self.front_readiness.interest.insert(Ready::readable());
      self.front_readiness.interest.remove(Ready::writable());

      if self.front_buf.is_none() {
        if let Some(p) = self.pool.upgrade() {
          if let Some(buf) = p.borrow_mut().checkout() {
            self.front_buf = Some(BufferQueue::with_buffer(buf));
          } else {
            error!("cannot get front buffer from pool, closing");
            return SessionResult::CloseSession;
          }
        }
      }

      // we must now copy the body from front to back
      trace!("100-Continue => copying {} of body from front to back", sz);
      self.front_buf.as_mut().map(|buf| {
        buf.slice_output(sz);
        buf.consume_parsed_data(sz);
      });

      self.response = Some(ResponseState::Initial);
      self.res_header_end = None;
      self.request.as_mut().map(|r| r.get_mut_connection().map(|conn| conn.continues = Continue::None));

      return SessionResult::Continue;
    }


    match self.response {
      // FIXME: should only restart parsing if we are using keepalive
      Some(ResponseState::Response(_,_))                            |
      Some(ResponseState::ResponseWithBody(_,_,_))                  |
      Some(ResponseState::ResponseWithBodyChunks(_,_,Chunk::Ended)) => {
        let front_keep_alive = self.request.as_ref().map(|r| r.should_keep_alive()).unwrap_or(false);
        let back_keep_alive  = self.response.as_ref().map(|r| r.should_keep_alive()).unwrap_or(false);

        save_http_status_metric(self.get_response_status());

        self.log_request_success(&metrics);
        metrics.reset();

        if self.closing {
          debug!("{} closing proxy, no keep alive", self.log_context());
          self.front_readiness.reset();
          self.back_readiness.reset();
          return SessionResult::CloseSession
        }

        //FIXME: we could get smarter about this
        // with no keepalive on backend, we could open a new backend ConnectionError
        // with no keepalive on front but keepalive on backend, we could have
        // a pool of connections
        if front_keep_alive && back_keep_alive {
          debug!("{} keep alive front/back", self.log_context());
          self.reset();
          self.front_readiness.interest = Ready::readable() | Ready::hup() | Ready::error();
          self.back_readiness.interest  = Ready::hup() | Ready::error();

          SessionResult::Continue
          //FIXME: issues reusing the backend socket
          //self.back_readiness.interest  = UnixReady::hup() | UnixReady::error();
          //SessionResult::CloseBackend
        } else if front_keep_alive && !back_keep_alive {
          debug!("{} keep alive front", self.log_context());
          self.reset();
          self.front_readiness.interest = Ready::readable() | Ready::hup() | Ready::error();
          self.back_readiness.interest  = Ready::hup() | Ready::error();
          SessionResult::CloseBackend(self.backend_token.take())
        } else {
          debug!("{} no keep alive", self.log_context());
          self.front_readiness.reset();
          self.back_readiness.reset();
          SessionResult::CloseSession
        }
      },
      Some(ResponseState::ResponseWithBodyCloseDelimited(_,_, back_closed)) => {
        self.back_readiness.interest.insert(Ready::readable());
        if back_closed {
          save_http_status_metric(self.get_response_status());
          self.log_request_success(&metrics);

          SessionResult::CloseSession
        } else {
          SessionResult::Continue
        }
      },
      // restart parsing, since there will be other chunks next
      Some(ResponseState::ResponseWithBodyChunks(_,_,_)) => {
        self.back_readiness.interest.insert(Ready::readable());
        SessionResult::Continue
      },
      //we're not done parsing the headers
      Some(ResponseState::HasStatusLine(_,_)) |
      Some(ResponseState::HasUpgrade(_,_,_))  |
      Some(ResponseState::HasLength(_,_,_))   => {
        self.back_readiness.interest.insert(Ready::readable());
        SessionResult::Continue
      },
      _ => {
        self.front_readiness.reset();
        self.back_readiness.reset();
        SessionResult::CloseSession
      }
    }
  }

  // Forward content to application
  pub fn back_writable(&mut self, metrics: &mut SessionMetrics) -> SessionResult {
    self.frontend_last_event = Instant::now();
    if let SessionStatus::DefaultAnswer(_,_,_) = self.status {
      error!("{}\tsending default answer, should not write to back", self.log_context());
      self.back_readiness.interest.remove(Ready::writable());
      self.front_readiness.interest.insert(Ready::writable());
      return SessionResult::Continue;
    }

    if self.front_buf.as_ref().map(|buf| buf.output_data_size() == 0 || buf.next_output_data().is_empty()).unwrap() {
      self.front_readiness.interest.insert(Ready::readable());
      self.back_readiness.interest.remove(Ready::writable());
      return SessionResult::Continue;
    }

    let tokens = self.tokens();
    let output_size = self.front_buf.as_ref().unwrap().output_data_size();
    if self.backend.is_none() {
      self.log_request_error(metrics, "back socket not found, closing connection");
      return SessionResult::CloseSession;
    }

    let mut sz = 0usize;
    let mut socket_res = SocketResult::Continue;

    {
      let sock = unwrap_msg!(self.backend.as_mut());
      while socket_res == SocketResult::Continue && self.front_buf.as_ref().unwrap().output_data_size() > 0 {
        // no more data in buffer, stop here
        if self.front_buf.as_ref().unwrap().next_output_data().is_empty() {
          self.front_readiness.interest.insert(Ready::readable());
          self.back_readiness.interest.remove(Ready::writable());
          metrics.backend_bout += sz;
          return SessionResult::Continue;
        }
        /*
        let (current_sz, current_res) = sock.socket_write(self.front_buf.as_ref().unwrap().next_output_data());
        */
        let bufs = self.front_buf.as_ref().unwrap().as_ioslice();
        if bufs.is_empty() {
          break;
        }
        let (current_sz, current_res) = sock.socket_write_vectored(&bufs);
        //println!("vectored io returned {:?}", (current_sz, current_res));
        socket_res = current_res;
        self.front_buf.as_mut().unwrap().consume_output_data(current_sz);
        sz += current_sz;
      }
    }

    metrics.backend_bout += sz;

    if let Some((front,back)) = tokens {
      debug!("{}\tBACK [{}->{}]: wrote {} bytes of {}", self.log_context(), front.0, back.0, sz, output_size);
    }
    match socket_res {
      SocketResult::Error | SocketResult::Closed => {
        self.log_request_error(metrics, "back socket write error, closing connection");
        return SessionResult::CloseSession;
      },
      SocketResult::WouldBlock => {
        self.back_readiness.event.remove(Ready::writable());

      },
      SocketResult::Continue => {}
    }

    // FIXME/ should read exactly as much data as needed
    if self.front_buf.as_ref().unwrap().can_restart_parsing() {
      match self.request {
        // the entire request was transmitted
        Some(RequestState::Request(_,_,_))                            |
        Some(RequestState::RequestWithBody(_,_,_,_))                  |
        Some(RequestState::RequestWithBodyChunks(_,_,_,Chunk::Ended)) => {
          // return the buffer to the pool
          // if there's still data in there, keep it for pipelining
          if self.must_continue_request() &&
            self.front_buf.as_ref().map(|buf| buf.empty()) == Some(true) {
              self.front_buf = None;
          }
          self.front_readiness.interest.remove(Ready::readable());
          self.back_readiness.interest.insert(Ready::readable());
          self.back_readiness.interest.remove(Ready::writable());

          // cancel the front timeout while we are waiting for the server to answer
          self.front_timeout.cancel();
          if let Some(token) = self.backend_token.as_ref() {
              self.back_timeout.set(*token);
          }
          SessionResult::Continue
        },
        Some(RequestState::RequestWithBodyChunks(_,_,_,Chunk::Initial)) => {
          if !self.must_continue_request() {
            self.front_readiness.interest.insert(Ready::readable());
            SessionResult::Continue
          } else {
            // wait for the 100 continue response from the backend
            // keep the front buffer
            self.front_readiness.interest.remove(Ready::readable());
            self.back_readiness.interest.insert(Ready::readable());
            self.back_readiness.interest.remove(Ready::writable());
            SessionResult::Continue
          }
        }
        Some(RequestState::RequestWithBodyChunks(_,_,_,_)) => {
          self.front_readiness.interest.insert(Ready::readable());
          SessionResult::Continue
        },
        //we're not done parsing the headers
        Some(RequestState::HasRequestLine(_,_))       |
        Some(RequestState::HasHost(_,_,_))            |
        Some(RequestState::HasLength(_,_,_))          |
        Some(RequestState::HasHostAndLength(_,_,_,_)) => {
          self.front_readiness.interest.insert(Ready::readable());
          SessionResult::Continue
        },
        _ => {
          self.log_request_error(metrics, "invalid state, closing connection");
          SessionResult::CloseSession
        }
      }
    } else {
      self.front_readiness.interest.insert(Ready::readable());
      self.back_readiness.interest.insert(Ready::writable());
      SessionResult::Continue
    }
  }

  // Read content from application
  pub fn back_readable(&mut self, metrics: &mut SessionMetrics) -> (ProtocolResult, SessionResult) {
    if !self.back_timeout.reset() {
        error!("could not reset back timeout {:?}:\n{}", self.back_timeout, self.print_state(""));
    }

    self.frontend_last_event = Instant::now();

    if let SessionStatus::DefaultAnswer(_,_,_) = self.status {
      error!("{}\tsending default answer, should not read from back socket", self.log_context());
      self.back_readiness.interest.remove(Ready::readable());
      return (ProtocolResult::Continue, SessionResult::Continue);
    }

    if self.back_buf.is_none() {
      if let Some(p) = self.pool.upgrade() {
        if let Some(buf) = p.borrow_mut().checkout() {
          self.back_buf = Some(BufferQueue::with_buffer(buf));
        } else {
          error!("cannot get back buffer from pool, closing");
          return (ProtocolResult::Continue, SessionResult::CloseSession);
        }
      }
    }

    if self.back_buf.as_ref().unwrap().buffer.available_space() == 0 {
      self.back_readiness.interest.remove(Ready::readable());
      return (ProtocolResult::Continue, SessionResult::Continue);
    }

    let tokens     = self.tokens();

    if self.backend.is_none() {
      self.log_request_error(metrics, "back socket not found, closing connection");
      return (ProtocolResult::Continue, SessionResult::CloseSession);
    }

    let (sz, r) = {
      let sock = unwrap_msg!(self.backend.as_mut());
      sock.socket_read(&mut self.back_buf.as_mut().unwrap().buffer.space())
    };

    self.back_buf.as_mut().map(|back_buf| {
      back_buf.buffer.fill(sz);
      back_buf.sliced_input(sz);
    });

    metrics.backend_bin += sz;

    if let Some((front,back)) = tokens {
      debug!("{}\tBACK  [{}<-{}]: read {} bytes", self.log_context(), front.0, back.0, sz);
    }

    if r != SocketResult::Continue || sz == 0 {
      self.back_readiness.event.remove(Ready::readable());
    }

    if r == SocketResult::Error {
      self.log_request_error(metrics, "back socket read error, closing connection");
      return (ProtocolResult::Continue, SessionResult::CloseSession);
    }

    // isolate that here because the "ref protocol" and the self.state = " make borrowing conflicts
    if let Some(ResponseState::ResponseUpgrade(_,_, ref protocol)) = self.response {
      debug!("got an upgrade state[{}]: {:?}", line!(), protocol);
      if compare_no_case(protocol.as_bytes(), "websocket".as_bytes()) {
        return (ProtocolResult::Upgrade, SessionResult::Continue);
      } else {
        //FIXME: should we upgrade to a pipe or send an error?
        return (ProtocolResult::Continue, SessionResult::Continue);
      }
    }

    match self.response {
      Some(ResponseState::Response(_,_)) => {
        self.log_request_error(metrics, "should not go back in back_readable if the whole response was parsed");
        (ProtocolResult::Continue, SessionResult::CloseSession)
      },
      Some(ResponseState::ResponseWithBody(_,_,_)) => {
        self.front_readiness.interest.insert(Ready::writable());
        if ! self.back_buf.as_ref().unwrap().needs_input() {
          metrics.backend_stop();
          self.backend_stop = Some(Instant::now());
          self.back_readiness.interest.remove(Ready::readable());
        }
        (ProtocolResult::Continue, SessionResult::Continue)
      },
      Some(ResponseState::ResponseWithBodyChunks(_,_,Chunk::Ended)) => {
        use nom::HexDisplay;
        self.back_readiness.interest.remove(Ready::readable());
        if sz == 0 {
          (ProtocolResult::Continue, SessionResult::Continue)
        } else {
          error!("{}\tback read should have stopped on chunk ended\nreq: {:?} res:{:?}\ndata:{}",
            self.log_context(), self.request, self.response,
            self.back_buf.as_ref().unwrap().unparsed_data().to_hex(16));
          self.log_request_error(metrics, "back read should have stopped on chunk ended");
          (ProtocolResult::Continue, SessionResult::CloseSession)
        }
      },
      Some(ResponseState::ResponseWithBodyChunks(_,_,Chunk::Error)) => {
        self.log_request_error(metrics, "back read should have stopped on chunk error");
        (ProtocolResult::Continue, SessionResult::CloseSession)
      },
      Some(ResponseState::ResponseWithBodyChunks(_,_,_)) => {
        if ! self.back_buf.as_ref().unwrap().needs_input() {
          let (response_state, header_end, is_head) =
            (self.response.take().unwrap(), self.res_header_end.take(),
              self.request.as_ref().map(|request| request.is_head()).unwrap_or(false));

          {
            let sticky_session = self.sticky_session.as_ref().and_then(|session| {
              if self.should_add_sticky_header(session) {
                Some(session)
              } else {
                None
              }
            });

            let (response_state, header_end) = parse_response_until_stop(
              response_state, header_end, &mut self.back_buf.as_mut().unwrap(),
              is_head, &self.added_res_header,
              &self.sticky_name, sticky_session, self.app_id.as_deref());


            self.response = Some(response_state);
            self.res_header_end = header_end;
          }


          if unwrap_msg!(self.response.as_ref()).is_back_error() {
            self.log_request_error(metrics, "back socket chunk parse error, closing connection");
            return (ProtocolResult::Continue, SessionResult::CloseSession);
          }

          if let Some(ResponseState::ResponseWithBodyChunks(_,_,Chunk::Ended)) = self.response {
            metrics.backend_stop();
            self.backend_stop = Some(Instant::now());
            self.back_readiness.interest.remove(Ready::readable());
          }
        }
        self.front_readiness.interest.insert(Ready::writable());
        (ProtocolResult::Continue, SessionResult::Continue)
      },
      Some(ResponseState::ResponseWithBodyCloseDelimited(_,_,_)) => {
        self.front_readiness.interest.insert(Ready::writable());
        if sz > 0 {
          self.back_buf.as_mut().map(|buf| {
            buf.slice_output(sz);
            buf.consume_parsed_data(sz);
          });
        }

        if let ResponseState::ResponseWithBodyCloseDelimited(rl, conn, back_closed) = self.response.take().unwrap() {
          if r == SocketResult::Error || r == SocketResult::Closed || sz == 0 {
            self.response = Some(ResponseState::ResponseWithBodyCloseDelimited(rl, conn, true));

            // if the back buffer is already empty, we can stop here
            if self.back_buf.as_ref().map(|buf| buf.output_data_size() == 0 || buf.next_output_data().is_empty()).unwrap() {
              save_http_status_metric(self.get_response_status());
              self.log_request_success(&metrics);
              return (ProtocolResult::Continue, SessionResult::CloseSession);
            }
          } else {
            self.response = Some(ResponseState::ResponseWithBodyCloseDelimited(rl, conn, back_closed));
          }
        }

        (ProtocolResult::Continue, SessionResult::Continue)
      },
      Some(ResponseState::Error(_,_,_,_,_)) => panic!("{}\tback read should have stopped on responsestate error", self.log_context()),
      _ => {
        let (response_state, header_end, is_head) =
            (self.response.take().unwrap(), self.res_header_end.take(),
              self.request.as_ref().map(|request| request.is_head()).unwrap_or(false));

        {
          let sticky_session = self.sticky_session.as_ref().and_then(|session| {
            if self.should_add_sticky_header(session) {
              Some(session)
            } else {
              None
            }
          });

          let (response_state2, header_end2) = parse_response_until_stop(
            response_state, header_end, &mut self.back_buf.as_mut().unwrap(),
            is_head, &self.added_res_header,
            &self.sticky_name, sticky_session, self.app_id.as_deref());

          self.response = Some(response_state2);
          self.res_header_end = header_end2;
        };

        if unwrap_msg!(self.response.as_ref()).is_back_error() {
          trace!("back error: {:?}", self.response.as_ref());
          self.log_request_error(metrics, "back socket parse error, closing connection");
          self.set_answer(DefaultAnswerStatus::Answer502, None);
          return (ProtocolResult::Continue, self.writable(metrics));
        }

        if let Some(ResponseState::Response(_,_)) = self.response {
          metrics.backend_stop();
          self.backend_stop = Some(Instant::now());
          self.back_readiness.interest.remove(Ready::readable());
        }

        if let Some(ResponseState::ResponseUpgrade(_,_, ref protocol)) = self.response {
          debug!("got an upgrade state[{}]: {:?}", line!(), protocol);
          if compare_no_case(protocol.as_bytes(), "websocket".as_bytes()) {
            return (ProtocolResult::Upgrade, SessionResult::Continue);
          } else {
            //FIXME: should we upgrade to a pipe or send an error?
            return (ProtocolResult::Continue, SessionResult::Continue);
          }
        }

        self.front_readiness.interest.insert(Ready::writable());
        (ProtocolResult::Continue, SessionResult::Continue)
      }
    }
  }

  // Check if the connection already has a sticky session header
  // The connection will have a sticky session header if the client sent one
  // If it's the same as the one we want to set, don't set it.
  // If the connection doesn't have a sticky session header or if it's different
  // from the one we want to set, then it should be set.
  fn should_add_sticky_header(&self, session: &StickySession) -> bool {
    self.request.as_ref()
      .and_then(|request| request.get_keep_alive())
      .and_then(|conn| conn.sticky_session.as_ref())
      .map(|sticky_client| sticky_client != &session.sticky_id)
      .unwrap_or(true)
  }

  pub fn timeout(&mut self, token: Token, metrics: &mut SessionMetrics) -> SessionResult {
    //info!("got timeout for token: {:?}", token);
    if self.frontend_token == token {
      let dur = Instant::now() - self.frontend_last_event;
      let front_timeout = self.front_timeout.duration();
      if dur < front_timeout {
        TIMER.with(|timer| {
            timer.borrow_mut().set_timeout(front_timeout - dur, token);
        });
        SessionResult::Continue
      } else {
        //info!("frontend timeout triggered for token {:?}", token);
        self.front_timeout.triggered();
        match self.timeout_status() {
          TimeoutStatus::Request => {
            self.set_answer(DefaultAnswerStatus::Answer408, None);
            self.writable(metrics)
          },
          TimeoutStatus::WaitingForResponse => {
            SessionResult::CloseSession
          },
          TimeoutStatus::Response => {
            SessionResult::CloseSession
          },
          TimeoutStatus::WaitingForNewRequest => SessionResult::CloseSession,
        }
      }
    } else if self.backend_token == Some(token) {
        //info!("backend timeout triggered for token {:?}", token);
        self.back_timeout.triggered();
        match self.timeout_status() {
            TimeoutStatus::Request => {
                error!("got backend timeout while waiting for a request, this should not happen");
                self.set_answer(DefaultAnswerStatus::Answer504, None);
                self.writable(metrics)
            },
            TimeoutStatus::WaitingForResponse => {
                self.set_answer(DefaultAnswerStatus::Answer504, None);
                self.writable(metrics)
            },
            TimeoutStatus::Response => {
                error!("backend timeout while sending response");
                SessionResult::CloseSession
            },
            TimeoutStatus::WaitingForNewRequest => SessionResult::Continue,
        }
    } else {
        error!("got timeout for an invalid token");
        SessionResult::CloseSession
    }
  }

  pub fn cancel_timeouts(&mut self) {
      self.front_timeout.cancel();
      self.back_timeout.cancel();
  }

  pub fn cancel_backend_timeout(&mut self) {
      self.back_timeout.cancel();
  }
}

/// Save the backend http response status code metric
fn save_http_status_metric(rs_status_line : Option<&RStatusLine>) {
  if let Some(rs_status_line) = rs_status_line {
    match rs_status_line.status {
      100..=199 => { incr!("http.status.1xx"); },
      200..=299 => { incr!("http.status.2xx"); },
      300..=399 => { incr!("http.status.3xx"); },
      400..=499 => { incr!("http.status.4xx"); },
      500..=599 => { incr!("http.status.5xx"); },
      _ => { incr!("http.status.other"); }, // http responses with other codes (protocol error)
    }
  }
}

pub struct LogContext<'a> {
  pub request_id: Hyphenated,
  pub cluster_id:     Option<&'a str>,
  pub backend_id: Option<&'a str>,
}

impl<'a> std::fmt::Display for LogContext<'a> {
  fn fmt(&self, f: &mut std::fmt::Formatter<'_>) -> std::fmt::Result {
    write!(f, "{} {} {}\t",
      self.request_id,
      self.cluster_id.unwrap_or(&"-"),
      self.backend_id.unwrap_or(&"-")
    )
  }
}

struct SessionAddress(Option<SocketAddr>);

impl std::fmt::Display for SessionAddress {
  fn fmt(&self, f: &mut std::fmt::Formatter<'_>) -> std::fmt::Result {
    match self.0 {
      None => write!(f, "X"),
      Some(SocketAddr::V4(addr)) => write!(f, "{}", addr),
      Some(SocketAddr::V6(addr)) => write!(f, "{}", addr),
    }
  }
}

struct OptionalString<'a> {
  inner: Option<&'a str>,
}

impl<'a> std::fmt::Display for OptionalString<'a> {
  fn fmt(&self, f: &mut std::fmt::Formatter<'_>) -> std::fmt::Result {
    match &self.inner {
      None => write!(f, "-"),
      Some(s) => write!(f, "{}", s),
    }
  }
}

impl<'a> OptionalString<'a> {
  fn new(s: Option<&'a str>) -> Self {
    OptionalString { inner: s }
  }

  fn as_str(&self) -> &str {
    match &self.inner {
      None => "-",
      Some(s) => s,
    }
  }
}

struct OptionalRequest<'a>{
  inner: Option<(&'a parser::Method, &'a str)>
}

impl<'a> OptionalRequest<'a> {
  fn new(inner: Option<(&'a parser::Method, &'a str)>) -> Self {
    OptionalRequest { inner }
  }
}

impl<'a> std::fmt::Display for OptionalRequest<'a> {
  fn fmt(&self, f: &mut std::fmt::Formatter<'_>) -> std::fmt::Result {
    match &self.inner {
      None => write!(f, "-"),
      Some((s1, s2)) => write!(f, "{} {}", s1, s2),
    }
  }
}

struct OptionalStatus<'a> {
  inner: Option<(u16, &'a str)>,
}

impl<'a> OptionalStatus<'a> {
  fn new(inner: Option<(u16, &'a str)>) -> Self {
    OptionalStatus { inner }
  }
}

impl<'a> std::fmt::Display for OptionalStatus<'a> {
  fn fmt(&self, f: &mut std::fmt::Formatter<'_>) -> std::fmt::Result {
    match &self.inner {
      None => write!(f, "-"),
      Some((s1, s2)) => write!(f, "{} {}", s1, s2),
    }
  }
}

<<<<<<< HEAD
=======
pub struct AddedRequestHeader {
    pub request_id: Hyphenated,
    pub public_address: SocketAddr,
    pub peer_address: Option<SocketAddr>,
    pub protocol: Protocol,
    pub closing: bool,
}

impl AddedRequestHeader {
    pub fn added_request_header(&self, headers: &parser::ForwardedHeaders) -> String {
        use std::fmt::Write;

        //FIXME: should update the Connection header directly if present
        let closing_header = if self.closing {
            "Connection: close\r\n"
        } else {
            ""
        };

        let front_ip = self.public_address.ip();
        let front_port = self.public_address.port();
        let proto = match self.protocol {
            Protocol::HTTP  => "http",
            Protocol::HTTPS => "https",
            _               => unreachable!()
        };

        let mut s = String::new();

        if !headers.x_proto {
            write!(&mut s, "X-Forwarded-Proto: {}\r\n", proto);
        }

        if !headers.x_port {
            write!(&mut s, "X-Forwarded-Port: {}\r\n", front_port);
        }

        if let Some(peer_addr) = self.peer_address {
            let peer_ip = peer_addr.ip();
            let peer_port = peer_addr.port();
            match &headers.x_for {
                None => {
                    write!(&mut s, "X-Forwarded-For: {}\r\n", peer_ip);
                },
                Some(value) => {
                    write!(&mut s, "X-Forwarded-For: {}, {}\r\n", value, peer_ip);
                },
            }

            match &headers.forwarded {
                None => {
                    write!(&mut s, "Forwarded: ");
                },
                Some(value) => {
                    write!(&mut s, "Forwarded: {}, ", value);
                },
            }

            match (peer_ip, peer_port, front_ip) {
                (IpAddr::V4(_), peer_port, IpAddr::V4(_)) => {
                    write!(&mut s, "proto={};for={}:{};by={}\r\n",
                           proto, peer_ip, peer_port, front_ip)
                },
                (IpAddr::V4(_), peer_port, IpAddr::V6(_)) => {
                    write!(&mut s, "proto={};for={}:{};by=\"{}\"\r\n",
                           proto, peer_ip, peer_port, front_ip)
                },
                (IpAddr::V6(_), peer_port, IpAddr::V4(_)) => {
                    write!(&mut s, "proto={};for=\"{}:{}\";by={}\r\n",
                           proto, peer_ip, peer_port, front_ip)
                },
                (IpAddr::V6(_), peer_port, IpAddr::V6(_)) => {
                    write!(&mut s, "proto={};for=\"{}:{}\";by=\"{}\"\r\n",
                           proto, peer_ip, peer_port, front_ip)
                },
            };
        }

        write!(&mut s, "Sozu-Id: {}\r\n{}", self.request_id, closing_header);

        s
    }
}

>>>>>>> e11c6641
/*
#[cfg(test)]
mod tests {
  use super::*;
  #[test]
  #[cfg(target_pointer_width = "64")]
  fn size_test() {
    assert_size!(SessionStatus, 24);
    assert_size!(String, 24);
    assert_size!(Rc<String>, 8);
    assert_size!(Option<String>, 24);
    assert_size!(Vec<u8>, 24);
    assert_size!(Rc<Vec<u8>>, 8);
    assert_size!(DefaultAnswerStatus, 1);
    assert_size!(Readiness, 16);
  }
}
*/<|MERGE_RESOLUTION|>--- conflicted
+++ resolved
@@ -1581,8 +1581,6 @@
   }
 }
 
-<<<<<<< HEAD
-=======
 pub struct AddedRequestHeader {
     pub request_id: Hyphenated,
     pub public_address: SocketAddr,
@@ -1667,7 +1665,6 @@
     }
 }
 
->>>>>>> e11c6641
 /*
 #[cfg(test)]
 mod tests {
